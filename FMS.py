--- conflicted
+++ resolved
@@ -61,12 +61,8 @@
 def main(master):
     """Runs the main FMSpy routine."""
     # propagate the trajectories
-<<<<<<< HEAD
-    while master.time < glbl.fms['simulation_time']:
-=======
     while master.time < glbl.propagate['simulation_time']:
-
->>>>>>> f36b9cd2
+        
         # set the time step --> top level time step should always
         # be default time step. fms_step_bundle will decide if/how
         # dt should be shortened for numerics
@@ -90,12 +86,8 @@
 
 if __name__ == '__main__':
     # parse command line arguments
-<<<<<<< HEAD
-    glbl.mpi_parallel = '-mpi' in sys.argv
-=======
     if '-mpi' in sys.argv:
         glbl.mpi['parallel'] = True
->>>>>>> f36b9cd2
 
     # initialize
     master = init()
