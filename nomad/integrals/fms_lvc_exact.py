"""
Script for testing and evaluating exact integration of Gaussian basis
functions on LVC model two-state surfaces.

LVC Hamiltonian:

    H = (W - D'*m*D)*I - Z*sigma_z + X*sigma_x 

    D = (d/dq_1, d/dq_2, ...)
    W = 0.5 * q' * ww * q + q' * w + ew
    Z = q' * z + ez
    X = q' * x + ex

Gaussian basis functions:

    g_k = exp(-q' * alpha * q + q' * b_k + i*c_k)

Hamiltonian Parameters
-----------------------
m : (N, N) array_like
    The scaling matrix of kinetic energy, related to the frequencies.
ww : (N, N) array_like
    The scaling factors for I elements of H that depend on q**2.
w : (N,) array_like
    The scaling factors for I elements of H that depend on q.
ew : float
    The scalar portion for I elements of H.
z : (N,) array_like
    The scaling factors for sigma_z elements of H that depend on q.
ez : float
    The scalar portion for sigma_z elements of H.
x : (N,) array_like
    The scaling factors for sigma_x elements of H that depend on q.
ex : float
    The scalar portion for sigma_x elements of H.

Gaussian Parameters
--------------------
alpha : (N, N) array_like
    The scaling matrix of q**2 elements of Gaussians, related to the
    widths (assumed independent of basis function).
bk : (N,) array_like
    The scaling factors of elements of Gaussian basis function k
    proportional to q.
bl : (N,) array_like
    The scaling factors of elements of Gaussian basis function l
    proportional to q.
ck : (N,) array_like
    The scalar portion of Gaussian basis function k.
cl : (N,) array_like
    The scalar portion of Gaussian basis function l.

-----------------------------------------

These parameters will be unused for standard LVC formulations,
but are included to maintain generality.

aa : (N, N) array_like
    Polynomial expansion term proportional to q**2.
a : (N,) array_like
    Polynomial expansion term proportional to q.
ea : float
    Scalar polynomial expansion term.
"""
import sys as sys
import math as math
import numpy as np
import os.path as path
import scipy as scipy
import scipy.integrate as integrate
import nomad.core.glbl as glbl
import nomad.core.log as log
import nomad.common.constants as constants
import nomad.interfaces.vibronic as vibronic
import nomad.compiled.nuclear_gaussian as nuclear

# Determines the Hamiltonian symmetry
hermitian = False 

# Returns functional form of bra function ('dirac_delta', 'gaussian')
basis = 'gaussian'

# Let propagator know if we need data at centroids to propagate
require_centroids = False

# position of the CI
qci   = None
d_alpha  = None
At    = None

# hamiltonian parameters 
b_alpha = None
w_mat = None
w_vec = None
z_vec = None
x_vec = None
ew    = None
ez    = None
ex    = None

# generalized second order parameters for
# diagonal elements (currently not used)
a_mat = None
a_vec = None
ea    = None

# guassian parameters
m_mat = None
alpha = None

# regularization parameter delta
reg_delta = 0.

def initialize():
    """
    Returns 
    -------
    None

    Initialize the time-independent variables just once and save
    as global variables
    """
    global qci, d_alpha, b_alpha, At
    global w_mat, w_vec, z_vec, x_vec, ew, ez, ex
    global a_mat, a_vec, ea
    global m_mat, alpha
    global reg_delta

    # set the regularization parameter
    reg_delta = float(glbl.vibronic['dboc_delta']) 

    # initialize coordinate system variables    
    nc      = len(vibronic.ham.freq)
    # limit oursevles to 2 states, for now...
    nstates = 2

    # initialize variables related to LVC parameters
    kappa = np.zeros((nstates,nc), dtype=float)
    s_con = np.zeros(nstates, dtype=float)    

    w_mat = np.zeros((nc,nc), dtype=float)
    w_vec = np.zeros(nc, dtype=float)
    z_vec = np.zeros(nc, dtype=float)
    x_vec = np.zeros(nc, dtype=float)
    ew = 0.
    ez = 0.
    ex = 0.

    for i in range(vibronic.ham.nterms):
        cf     = vibronic.ham.coe[i]
        # state labels run from 0
        states = vibronic.ham.stalbl[i] - 1
        modes  = vibronic.ham.mode[i]
        exp    = vibronic.ham.order[i]        

        # get order of term
        ordr = sum(exp)

        if ordr == 0:
            if states[0] == states[1]:
                s_con[states[0]] = cf
            else:
                ex += cf
     
        elif ordr == 1:
            if states[0] == states[1]:
                kappa[states[0],modes[0]] = cf
            else:
                x_vec[modes[0]] = cf

        elif ordr == 2:
            if states[0] == states[1]:
                if(len(modes) > 1):
                    sys.exit('Error in LVC_exact: cannot currently'+ 
                             ' handle bi-linear second order terms')       
                # we expect w_mat to equal omega, cf is 0.5*omega
                w_mat[modes[0], modes[0]] = 2.*cf
            else:
                sys.exit('Error in lvc_exact.py: exactly integration'+
                         ' currently limited to LVC models')

        else:
            sys.exit('Error in lvc_exact.py, ordr > 2: '+str(ordr))

    w_vec = 0.5*(kappa[0,:] + kappa[1,:])
    z_vec = 0.5*(kappa[0,:] - kappa[1,:])
    ew    = 0.5*(s_con[0]   + s_con[1])
    ez    = 0.5*(s_con[0]   - s_con[1])

    # don't need these right now, but may in the future (general
    # off-diagonal coefficients). Just initialize to zero for time-
    # being
    a_mat = np.zeros((nc, nc), dtype=float)
    a_vec = np.zeros(nc, dtype=float)
    ea    = 0. 

    # shift the LVC parameters to the MECI coordinates
    qci = ci_coord_shift(w_mat, w_vec, z_vec, x_vec, ez, ex)
    #print('qci='+str(qci))

    w_vec, ew = shift_lvc_params(qci, mat=0.5*w_mat, vec=w_vec, con=ew) 
    a_vec, ea = shift_lvc_params(qci, mat=a_mat, vec=a_vec, con=ea)      
    z_vec, ez = shift_lvc_params(qci, mat=None,  vec=z_vec, con=ez)
    x_vec, ex = shift_lvc_params(qci, mat=None,  vec=x_vec, con=ex)
    #print('shifted w_vec='+str(w_vec))
    #print('x_vec='+str(x_vec))
    #print('z_vec='+str(z_vec))

    # confirm that ez and ex are now zero:
    if abs(ez)>1.e-16 or abs(ex)>1.e-16:
        sys.exit('ERROR: CI shift process failed: qci='+str(qci))

    # initialize variables related to Gaussian basis functions
    # coefficient on kinetic energy contribution
    #m_mat = np.diag(vibronic.ham.freq)
    m_mat = np.identity(nc, dtype=float)
    # gaussian widths 
    alpha = np.diag(2 * glbl.properties['crd_widths'])    
    #print('alpha='+str(alpha))

    # determine shifted branching space parameters
    d_alpha, At = bspace_transform(z_vec, x_vec, alpha)
    b_alpha     = np.dot(At, np.column_stack((z_vec, x_vec)))

<<<<<<< HEAD
    pstr = '\n DBOC parameter should be << than sqrt(gh_alpha):\n' + \
           ' DBOC integral parameter: {0:.3e}\n' + \
           ' sqrt(gh_alpha):          {1:.3e}\n'
    log.print_message('string', [pstr.format(reg_delta, 
                                             np.sqrt(d_alpha[0]))])

    #print('At='+str(At))
    #print('d_alpha='+str(d_alpha))
    #print('b_alpha='+str(b_alpha))
  
    #print('bz='+str(np.dot(At, z_vec)))
    #print('bx='+str(np.dot(At, x_vec)))
    #print('b_alpha='+str(b_alpha))

=======
>>>>>>> d931dec7
    return

def nuc_overlap(t1, t2):
    """
    Returns
    -------
    float
        The Gaussian basis function overlap.
    """
    global qci, alpha

    bk, bl, ck, cl = extract_gauss_params(t1, t2)
    bk, bl, ck, cl = shift_gauss_params(qci, 0.5*alpha, bk, bl, ck, cl)

    bkl = bk.conjugate() + bl
    ckl = ck.conjugate() + cl

    abk  = scipy.linalg.solve(0.5*alpha.real, bk.real)
    abl  = scipy.linalg.solve(0.5*alpha.real, bl.real)
    abkl = scipy.linalg.solve(alpha, bkl)
    ainv = scipy.linalg.inv(alpha)

    oarg = np.dot(bkl, abkl)/4. + ckl

    Nk  = scipy.linalg.det( alpha.real / np.pi )**(0.25) 
    Nk *= np.exp(-ck.real - np.dot(bk.real, abk)/4.)

    Nl  = scipy.linalg.det( alpha.real / np.pi )**(0.25)
    Nl *= np.exp(-cl.real - np.dot(bl.real, abl)/4.)

    olap = Nk*Nl * np.sqrt(scipy.linalg.det(ainv*np.pi)) * np.exp(oarg)

    #print('<'+str(t1.label)+'|'+str(t1.label)+'>='+str(olap))
    return olap

def elec_overlap(t1, t2):
    """return overlap of electronic functions. 1 if same state, 
       0 otherwise"""

    if t1.state == t2.state:
        return 1.+0.j
    else:
        return 0.+0.j

def traj_overlap(t1, t2, nuc_ovrlp=None, elec_ovrlp=None):
    """return the overlap of two trajectory functions -- a product
       of the nuclear and electronic factors"""

    if nuc_ovrlp is None:
        nuc_ovrlp = nuc_overlap(t1, t2)

    if elec_ovrlp is None:
        elec_ovrlp = elec_overlap(t1, t2)

    return nuc_ovrlp * elec_ovrlp

def s_integral(t1, t2, nuc_ovrlp=None, elec_ovrlp=None):
    """the overlap matrix element -- this identical to the trajectory
       overlap"""

    return traj_overlap(t1, t2, nuc_ovrlp, elec_ovrlp)


def t_integral(t1, t2, nuc_ovrlp=None, elec_ovrlp=None):
    """the kinetic energy integral"""
    global qci, d_alpha, At
    global m_mat, w_mat, alpha
    global x_vec, z_vec

    if nuc_ovrlp is None:
        nuc_ovrlp = nuc_overlap(t1, t2)

    # evaluate integrals and print results
    bk, bl, ck, cl = extract_gauss_params(t1, t2)
    bk, bl, ck, cl = shift_gauss_params(qci, 0.5*alpha, bk, bl, ck, cl)

    bkc   = bk.conj()
    db    = bkc - bl
    beta  = np.dot(At, bkc + bl)

    # nonadiabatic coupling matrix element
    # ------------------------------------
    J       = 0.5*(np.outer( z_vec, x_vec.conjugate())
                 - np.outer( x_vec, z_vec.conjugate()))
    D       =     (np.outer( x_vec, x_vec.conjugate())
                 + np.outer( z_vec, z_vec.conjugate()))

    p_alpha = np.dot(np.dot( At, J.T), np.dot(w_mat, db))


<<<<<<< HEAD
    #print('t1 t2 beta p_alpha='+str(t1.label)+' '+str(t2.label)+' '+str(beta)+' '+str(p_alpha))
    nacme   = nuc_ovrlp*exact_nac(beta, p_alpha)    
=======
    pkl = 1.j * db / 2.
    qkl = scipy.linalg.solve(np.real(alpha), np.real(bkc+bl)) / 2
    qkk = scipy.linalg.solve(np.real(0.5*alpha), np.real(bk)) / 2
    qll = scipy.linalg.solve(np.real(0.5*alpha), np.real(bl)) / 2

    if glbl.vibronic['exact_spa']:
        nacme = eval_nac(qkl, pkl, D, w_mat @ J)    
    elif glbl.vibronic['exact_bat']:
        nacme = 0.5*(eval_nac(qkk, pkl, D, w_mat @ J) +
                     eval_nac(qll, pkl, D, w_mat @ J))
    else:
        nacme = exact_nac(beta, p_alpha)
    nacme *= nuc_ovrlp
>>>>>>> d931dec7

    # DBOC matrix element
    # -------------------
    K       = np.dot(np.dot(J, w_mat), J.T)
    k_alpha = np.dot(np.dot(At, K), At.T.conj())

    if glbl.vibronic['inc_dboc']:
        if glbl.vibronic['exact_spa']:
            dbocme = eval_dboc(qkl, D, K)
        elif glbl.vibronic['exact_bat']:
            dbocme = 0.5 * (eval_dboc(qkk, D, K) + 
                            eval_dboc(qll, D, K))
        else:
            dbocme = exact_dboc(beta, k_alpha)
        dbocme *= nuc_ovrlp

    # kinetic energy only contributes to the diagonal
    if t1.state == t2.state:
        # nuclear kinetic energy
        t_int = 0.5 * nuc_ovrlp * (
           exact_poly(alpha, bk, bl, 
                      aa =  np.dot(np.dot(alpha, w_mat), alpha),
                      a  = -np.dot(np.dot(alpha, w_mat), bkc+bl),
                      ea =  np.dot(np.dot(bkc,   w_mat), bl)))
<<<<<<< HEAD

        #print('t1 t2 Tn='+str(t1.label)+' '+str(t2.label)+' '+str(t_int))
       
        # add diagonal component of NAC and DBOC
        # this derivative coupling only contributes to the digonal
        # if we're including the Mead-Truhlar nuclear phase
        if glbl.vibronic['include_nuc_phase']:
            t_int += 0.5 * 1.j * nacme
            #print('t1 t2 nacme='+str(t1.label)+' '+str(t2.label)+' '+str(0.5 * 1.j * nacme))
=======
       
        # add diagonal component of NAC and DBOC
        if glbl.vibronic['inc_nuc_phase']:
            t_int += 0.5 * 1.j * nacme
>>>>>>> d931dec7

        if glbl.vibronic['inc_dboc']:
            t_int += dbocme
<<<<<<< HEAD
            #print('t1 t2 dbocme='+str(t1.label)+' '+str(t2.label)+' '+str(dbocme))

    else:
        # add off-diagonal component of NAC and DBOC
        sigma_y = (t1.state - t2.state) * 1.j

        # derivative coupling contribution
        t_int = 1.j * nacme * sigma_y

        # if we're including the Mead-Truhlar phase, the derivative
        # coupling term gets rotated and picks up a factor of 0.5
        if glbl.vibronic['include_nuc_phase']:
            t_int *= 0.5
 
        # the off-diagonal contribution of DBOC only gets added if
        # we're including both dboc and nuclear phase (which accounts
        # for the rotation off the diagonal)
        if (glbl.vibronic['include_dboc'] and 
                               glbl.vibronic['include_nuc_phase']):
            t_int += dbocme * sigma_y
=======

    else:
        # add off-diagonal component of NAC and DBOC
        sigy = (t1.state - t2.state)*1.j

        t_int = sigy * nacme * 1.j
        if glbl.vibronic['inc_nuc_phase']:
            t_int *= 0.5

        if glbl.vibronic['inc_dboc']:
            t_int +=  sigy * dbocme
>>>>>>> d931dec7

    return t_int


def sdot_integral(t1, t2, nuc_ovrlp=None, elec_ovrlp=None):
    """the time-derivative of the overlap"""
    global w_mat

    if elec_ovrlp is None:
        elec_ovrlp = elec_overlap(t1, t2)

    if nuc_ovrlp is None:
        nuc_ovrlp = nuc_overlap(t1, t2)

    if abs(elec_ovrlp) == 0.:
        return elec_ovrlp

    deldx = nuclear.deldx(nuc_ovrlp,t1.widths(),t1.x(),t1.p(),
                                    t2.widths(),t2.x(),t2.p())
    deldp = nuclear.deldp(nuc_ovrlp,t1.widths(),t1.x(),t1.p(),
                                    t2.widths(),t2.x(),t2.p())

    vel   = np.diagonal(w_mat)*t2.p()*complex(1.,0.)
    force = lvc_force(t2)*complex(1.,0.)

    #print('t1 t2 deldx='+str(t1.label)+' '+str(t2.label)+' '+str(vel)+' '+str(deldx)+' '+str(np.dot(deldx,vel)))
    #print('t1 t2 deldp='+str(t1.label)+' '+str(t2.label)+' '+str(force)+' '+str(deldp)+' '+str(np.dot(deldp,force)))

    sdot = (np.dot(deldx, vel) +
            np.dot(deldp, force) +
            1j * t2.phase_dot() * nuc_ovrlp)

    return sdot

def lvc_energy(q, state):
    """evaluat the lvc energy at point q"""
    global w_mat, x_vec, z_vec

    ave_ener   = 0.5 * q @ w_mat @ q
    delta_ener = np.sqrt( (q @ x_vec)**2 + (q @ z_vec)**2 )
    sgn        = 2*state - 1

    return ave_ener + sgn * delta_ener


def lvc_force(traj):
    """return the LVC gradient at the current trajectory geometry"""
    global w_vec, w_vec, z_vec, x_vec, ew
    global qci, w_mat
    
    qt = traj.x() - qci

    ave_grad  = np.dot(w_mat, qt) + w_vec

    # state specific component of the force
    z1   = np.dot(qt, z_vec)
    x1   = np.dot(qt, x_vec)

    denom   = np.sqrt( z1**2 + x1**2 )
    if abs(denom) == 0.:
        ss_grad = 0.
    else:
        ss_grad = (z_vec*z1 + x_vec*x1) / denom

    sgn = int(-1 + 2*traj.state)
    return -(ave_grad + sgn*ss_grad)


def v_integral(t1, t2, nuc_ovrlp=None, elec_ovrlp=None):
    """return the non-kinetic energy components of the Hamiltonian
       matrix"""
    global qci, d_alpha, At 
    global w_mat, w_vec, z_vec, x_vec, ew, ez, ex
    global a_mat, a_vec, ea
    global m_mat, alpha

    if elec_ovrlp is None:
        elec_ovrlp = elec_overlap(t1, t2)

    if nuc_ovrlp is None:
        nuc_ovrlp = nuc_overlap(t1, t2)

    # potential matrix elements are diagonal, 
    # t1.state != t2.state yields 0
    olap  = nuc_ovrlp * elec_ovrlp
    if abs(olap) == 0.:
        return 0.j

    bk, bl, ck, cl = extract_gauss_params(t1, t2)
    bk, bl, ck, cl = shift_gauss_params(qci, 0.5*alpha, bk, bl, ck, cl)
    bkc            = bk.conj()
    beta           = np.dot(At, bkc + bl)

    qkl = scipy.linalg.solve(np.real(alpha), np.real(bkc+bl)) / 2
    qkk = scipy.linalg.solve(np.real(0.5*alpha), np.real(bk)) / 2
    qll = scipy.linalg.solve(np.real(0.5*alpha), np.real(bl)) / 2

    if glbl.vibroninc['exact_spa']:
        v_int = lvc_energy(qkl, t1.state)
    elif glbl.vibronic['exact_bat']:
        v_int = 0.5*(lvc_energy(qkk, t1.state) + 
                     lvc_energy(qll, t1.state))

    else:
        # average potential energy
        w_me  = olap * exact_poly(alpha, bk, bl, 
                                  aa=0.5*w_mat, a=w_vec, ea=ew) 
        # energy difference term
        delta_me  = olap * exact_delta(beta)
        # the average energy contribution is state independent
        v_int = w_me

        # the energy shift contribution is -sigma_z
        sgn = int(-1 + 2 * t1.state)
        v_int += sgn * delta_me

    return v_int

def popwt(t1, t2, nuc_ovrlp=None):
    """returns the population weight in adiabatic basis"""

    if nuc_ovrlp is None:
        nuc_ovrlp = nuc_overlap(t1, t2)

    pop = np.zeros(t1.nstates, dtype=complex)

    if t1.state == t2.state:
      pop[t1.state] = nuc_ovrlp

    return pop

def popwt_diabatic(t1, t2, nuc_ovrlp=None):
    """returns the population weights in diabatic basis"""

    if nuc_ovrlp is None:
        nuc_ovrlp = nuc_overlap(t1, t2)

    bra = np.zeros(2, dtype=float)
    ket = np.zeros(2, dtype=float)
    bra[t1.state] = 1.
    ket[t2.state] = 1.

    bk, bl, ck, cl = extract_gauss_params(t1, t2)
    bk, bl, ck, cl = shift_gauss_params(qci, 0.5*alpha, bk, bl, ck, bl)

    bkc            = bk.conj()
    beta           = np.dot(At, bkc + bl)

    zme, xme = exact_pop(beta)
    sigmaz   = nuc_ovrlp * np.array([[zme, -xme], [-xme, -zme]], dtype=complex)
    za = np.dot( np.dot(bra, sigmaz), ket )

    return za 


#--------------------------------------------------------------------------
#
# Numerical integral routines
#
#--------------------------------------------------------------------------
def f_real(f, *args):
    """Returns the real component of a function with set parameters."""
    def func(u):
        return np.real(f(u, *args))

    return func


def f_imag(f, *args):
    """Returns the real component of a function with set parameters."""
    def func(u):
        return np.imag(f(u, *args))

    return func


def eff_overlap(u, beta):
    """evaluate the effective overlap for change-of-variable
       integration. 'grd' is a numpy array of length n. 
       If n == 1, a scalar is returned, else a numpy of length n

    Parameters
    ----------
    grd: (*,) array_like
        The points at which to evaluate the overlap
    dp : (2,) array_like
        The gradient terms of the integral transformed into the branching
        space.
    gp : (2,) array_like
        Branching space magnitudes.
    bp : (2,) array_like
        Linear terms of the Gaussian basis functions transformed into the
        branching space.
    """
    global d_alpha

    delta_a = d_alpha[1] - d_alpha[0]
    denom   = 1 + delta_a * u**2

    fac  = (1 - d_alpha[0] * u**2) / np.sqrt(denom)
    earg = -0.25 * u**2 * (d_alpha[0]*beta[0]**2 + 
                           d_alpha[1]*beta[1]**2 / denom)

    return fac * np.exp(earg)

def extract_gauss_params(t1, t2):
    """extract the parameters from the guassian basis functions"""

    bk = 2*t1.widths()*t1.x() + 1j*t1.p()
    # just assume the phase, gamma, is complex
    ck = -np.dot(t1.x(), t1.widths()*t1.x()) + (t1.phase()*t1.time - 
                                         np.dot(t1.x(), t1.p()))*1.j
 
    bl = 2*t2.widths()*t2.x() + 1j*t2.p()
    cl = -np.dot(t2.x(), t2.widths()*t2.x()) + (t2.phase()*t2.time - 
                                         np.dot(t2.x(), t2.p()))*1.j

    return bk, bl, ck, cl

def exact_poly(alpha, bk, bl, aa=None, a=None, ea=0):
    """Evaluates analytic integrals of 2nd order polynomials.

    Returns
    -------
    float
        The integration result divided by the overlap.
    """
    bkl = bk.conjugate() + bl
    bf = scipy.linalg.solve(alpha, bkl)
    poly = ea

    #print('a-1 B='+str(bf))
    #print('Bt a-1='+str(np.dot(bkl.T, scipy.linalg.inv(alpha))))

    if aa is not None:
        ainv_aa = scipy.linalg.solve(alpha, aa)
        poly += np.trace(ainv_aa) / 2. 
        poly += np.dot(bf, np.dot(aa, bf)) / 4.
    if a is not None:
        poly += np.dot(a, bf) / 2.

    return poly

def eval_nac(q, p, D, wJ):
    """
    evaluate the NAC at point (q,p)
    """
    return 2. * p @ wJ @ q / (q @ D @ q)


def exact_nac(beta, p):
    """
    Parameters
    ----------
    """
    global d_alpha

    etol = 1.e-10

    # if dx_alpha == 0, integral is 0
    if d_alpha[0] == 0.:
        return 0.j

    delta_a = d_alpha[1] - d_alpha[0]

    def integrand(u):
        d1    = 1 - d_alpha[0] * u**2
        d2    = 1 + delta_a * u**2
        dint  = u * eff_overlap(u, beta) / d1
        dint *=  p[0]*beta[0] + p[1]*beta[1] / d2
        return dint 

    def integrand_real(u):
        return scipy.real(integrand(u))

    def integrand_imag(u):
        return scipy.imag(integrand(u))

    ul = 1./np.sqrt(d_alpha[0])
    nac_int_real = integrate.quad(integrand_real, 0, ul, epsabs=etol)
    nac_int_imag = integrate.quad(integrand_imag, 0, ul, epsabs=etol)

    nac_int = nac_int_real[0] + nac_int_imag[0]*1.j
    nac_err = 0.5*(np.abs(nac_int_real[1]) + np.abs(nac_int_imag[1]))

    #npts=1000;
    #if printf:
    #    with open('/globalhome/schuurm/nac.dat', 'w') as f:
    #        for i in range(npts):
    #            u = i * ul / (npts-1)
    #            f.write('{:f} {:f} {:f}\n'.format(u, integrand_real(u), integrand_imag(u)))

    # only spout error message if tolerance exceed by factor of 10 
    if nac_err > 10*etol:
        print('WARNING: integral error tolerance exceeded in exact_nac:'
               +str(nac_err) +'>'+str(etol))

    return nac_int

#
def eval_dboc(q, D, K):
    """
    evaluate the DBOC at position q
    """

    return q @ K @ q / (q @ D @ q)**2


#
def exact_dboc(beta, k):
    """
    exact dboc integral
    """
    global d_alpha
    global reg_delta

    if d_alpha[0] == 0.:
        return 0.j

    [dx, dy] = d_alpha
    [bx, by] = beta
    kxx      = k[0, 0]
    kyy      = k[1, 1]
    kxy      = k[0, 1]
    dxy      = d_alpha[1] - d_alpha[0]
    bxy      = bx**2 + by**2
    delta    = glbl.vibronic['dboc_delta']

    # asymptotic limit
    Pcf  = kxx / ( dx*np.sqrt(dx) ) + kyy / ( dy**1.5 )
    Pexp = -(bx**2 + by**2) / 4.
    Plim = Pcf * np.exp( Pexp )

<<<<<<< HEAD
    #gcon     = 1.e3
    #delta    = d_alpha[0] / gcon    
    delta     = reg_delta
    dboc_div  = Plim / (2*np.sqrt(d_alpha[0])) * (
                np.log(4*d_alpha[0]) - 2*np.log(delta) - constants.euler)
=======
    # divergent integral
    dboc_div = 0.5 * np.exp(-bxy/4.) 
    dboc_div *= (kxx / np.sqrt(dy*dx**3) + kyy / np.sqrt(dx*dy**3)) 
    dboc_div *= (np.log(4*dx) - 2.*np.log(delta) - np.euler_gamma)
>>>>>>> d931dec7

    # convergent integral
    ul = 1./np.sqrt(dx)
    d1 = (1 - dx*u**2)
    d2 = (1 + dxy*u**2)
    def term1(u):
        if np.isclose(u, ul):
            t1 = kxx * ((by**2 - 2)*dx + (bx**2 - 4)*dy) / (dx*np.sqrt(dy**3))
            t2 = kyy * ((by**2 - 6)*dx + dy*bx**2) / np.sqrt(dy)**5
            return -0.25*(t1 + t2)*np.exp(-bxy / 4)

        t2 = (kxx + kyy / d2) * u**3 * eff_overlap(u, beta) / d1
        return (Plim - t2) / d1

    # second term
    def term2(u):
        if np.isclose(u, ul):
            t1 = kxx*bx**2 / (dx * np.sqrt(dy))
            t2 = dx*kyy*by**2 / np.sqrt(dy)**5
            t3 = 2*kxy*bx*by / np.sqrt(dy)**3
            return 0.5 * (t1 + t2 + t3) * np.exp(-bxy / 4)

        t1 = kxx*bx**2 + kyy*by**2 / d2**2 + 2*kxy*bx*by / d2
        return 0.5 * t1 * u**3 * eff_overlap(u, beta) / d1


    term1_int_r = integrate.quad(f_real(term1), 0, ul, epsabs=etol)
    term1_int_i = integrate.quad(f_imag(term1), 0, ul, epsabs=etol)

    term2_int_r = integrate.quad(f_real(term2), 0, ul, epsabs=etol)
    term2_int_i = integrate.quad(f_imag(term2), 0, ul, epsabs=etol)

    dboc_int = term1_int_r[0] + term2_int_r[0] + \
              (term1_int_i[0] + term1_int_i[0])*1.j + \
              dboc_div

    dboc_err = 0.25 * (term1_int_r[0] + term2_int_r[0] +
                       term1_int_i[0] + term1_int_i[0])

    # only spout error message if tolerance exceed by factor of 10 
    if dboc_err > 10*etol:
        print('WARNING: integral error tolerance exceeded in exact_dboc:'
               +str(dboc_err) +'>'+str(etol))

    #print('dboc, div='+str(dboc_int)+','+str(dboc_div))
    return dboc_int


def exact_delta(beta):
    """
    Parameters
    ----------
    """
    global d_alpha

    etol = 1.e-10

    # if dx_alpha == 0, integral is 0
    if d_alpha[0] == 0.:
        return 0.j

    delta_a = d_alpha[1] - d_alpha[0]

    def integrand(u):
        d1    = 1 + delta_a * u**2
        d2    = 1 - d_alpha[0]  * u**2
        dint  = eff_overlap(u, beta)
        dint *= (d_alpha[0] + 
                 d_alpha[1]/d1 +
                (d_alpha[0]*beta[0]**2 + 
                 d_alpha[1]*beta[1]**2 / d1**2) * d2 / 2.)
        return dint / np.sqrt(d2)

    def integrand_real(u):
        return scipy.real(integrand(u))

    def integrand_imag(u):
        return scipy.imag(integrand(u))

    ul = 1./np.sqrt(d_alpha[0])
    delta_int_real = integrate.quad(integrand_real, 0, ul, epsabs=etol)
    delta_int_imag = integrate.quad(integrand_imag, 0, ul, epsabs=etol)

    delta_int = (delta_int_real[0] + delta_int_imag[0]*1.j) / np.sqrt(np.pi)
    delta_err = 0.5*(np.abs(delta_int_real[1]) + np.abs(delta_int_imag[1]))

    # only spout error message if tolerance exceed by factor of 10 
    if delta_err > 10*etol:
        print('WARNING: integral error tolerance exceeded in exact_delta:'
               +str(delta_err) +'>'+str(etol))

    return delta_int

def exact_pop(beta):
    """
    Parameters
    ----------
    """
    global d_alpha, b_alpha

    etol = 1.e-10

    # if dx_alpha == 0, integral is 0
    if d_alpha[0] == 0.:
        return 0.j

    delta_a = d_alpha[1] - d_alpha[0]

    def integrand(u, zx):
        d1    = 1 + delta_a * u**2
        d2    = 1 - d_alpha[0]  * u**2
        dint  = eff_overlap(u, beta) / np.sqrt(d2)
        dint *= beta[0]*b_alpha[0,zx] + beta[1]*b_alpha[1,zx]/d1
        return dint

    def integrand_real(u, zx):
        return scipy.real(integrand(u, zx))

    def integrand_imag(u, zx):
        return scipy.imag(integrand(u,zx))

    ul = 1./np.sqrt(d_alpha[0])

    pop_z_real = integrate.quad(integrand_real, 0, ul, 
                          args=(0,), epsabs=etol)
    pop_z_imag = integrate.quad(integrand_imag, 0, ul, 
                          args=(0,), epsabs=etol)
    pop_z = (pop_z_real[0] + pop_z_imag[0]*1.j) / np.sqrt(np.pi)
    pop_err = 0.5*(np.abs(pop_z_real[1]) + np.abs(pop_z_imag[1]))

    pop_x_real = integrate.quad(integrand_real, 0, ul, 
                          args=(1,), epsabs=etol)
    pop_x_imag = integrate.quad(integrand_imag, 0, ul, 
                          args=(1,), epsabs=etol)
    pop_x = (pop_x_real[0] + pop_x_imag[0]*1.j) / np.sqrt(np.pi)
    pop_err += 0.5*(np.abs(pop_x_real[1]) + np.abs(pop_x_imag[1]))

    # only spout error message if tolerance exceed by factor of 10 
    if pop_err > 100*etol:
        print('WARNING: integral error tolerance exceeded in exact_delta:'
               +str(pop_err) +'>'+str(etol))

    return pop_z, pop_x


#--------------------------------------------------------------------------
# 
# these routines involve simply transformations of time-dependent quantities,
# are called each time integrals are requested.
#
#-----------------------------------------------------------------------------
def shift_poly(q_shift, mat=None, vec=None, con=None):
    """Shifts position-dependent parameters to new values.

    Parameters
    ----------
    q_shift : (N,) array_like
        The shift in position.
    mat : (N, N) array_like
        The matrix of 2nd order expansion coefficients.
    vec : (N,) array_like
        The vector of 1st order expansion coefficients.
    sca : float
        The scalar expansion coefficient.

    Returns
    -------
    (N,) ndarray
        The shifted vector values, vec + 2*q_shift*mat.
    float
        The shifted scalar value, sca + q_shift*mat*q_shift + q_shift*vec.
    """
    new_con = con
    if mat is not None:
        new_vec = vec + 2*np.dot(mat, q_shift)
        new_con += np.dot(q_shift, np.dot(mat, q_shift)) + np.dot(q_shift, vec)
    else:
        new_vec = vec
        new_con += np.dot(q_shift, vec)        

    return new_vec, new_con

def shift_gauss_params(q_ci, f, bk, bl, ck, cl):
    """Shifts a set of Gaussian parameters such that the CI is at the origin.

    These values need to be updated throughout a simulation.

    Parameters
    ----------
    q_ci : (N,) array_like
        The position of the CI to be shifted to the origin.

    Returns
    -------
    new_bk : (N,) ndarray
        The shifted value of bk.
    new_bl : (N,) ndarray
        The shifted value of bl.
    new_ck : float
        The shifted value of ck.
    new_cl : float
        The shifted value of cl.
    """
    new_bk, new_ck = shift_poly(q_ci, mat=-f, vec=bk, con=ck)
    new_bl, new_cl = shift_poly(q_ci, mat=-f, vec=bl, con=cl)
    return new_bk, new_bl, new_ck, new_cl



#----------------------------------------------------------------------------
#
# these routines involve time-independent quantities and are called one
# during initialization.
#
#----------------------------------------------------------------------------
#
# these routines involve time-independent quantities and are called one
# during initialization.
#
#-----------------------------------------------------------------------------
def ci_coord_shift(ww, w, z, x, ez, ex):
    """Find the coordinate shift to move the CI to the origin.

    Returns
    -------
    (N,) ndarray
        The position of the CI.
    """
    n  = len(ww)
    nt = n
    v  = w

    if np.linalg.norm(z) > 0.:
        nt += 1
        v  = np.hstack((v, ez))
    if np.linalg.norm(x) > 0.:
        nt += 1
        v  = np.hstack((v, ex))

    T_ci = np.zeros((nt, nt), dtype=float)
    T_ci[:n,:n] = ww

    nt = n-1
    if np.linalg.norm(z) > 0.:
        nt += 1
        T_ci[:n,nt] = z
        T_ci[nt,:n] = z.conjugate()

    if np.linalg.norm(x) > 0.:
        nt += 1
        T_ci[:n,nt] = x
        T_ci[nt,:n] = x.conjugate()

    # we assume the second order coefficients are 0.5*
    #print('T_ci='+str(T_ci),flush=True)

    return -scipy.linalg.solve(T_ci, v)[:n]

def shift_lvc_params(q_ci, mat=None, vec=None, con=None):
    """Shifts a set of LVC parameters such that the CI is at the origin.

    These values are constant and only need to be determined once.

    Parameters
    ----------
    q_ci : (N,) array_like
        The position of the CI to be shifted to the origin.

    Returns
    -------
    new_w : (N,) ndarray
        The shifted value of 1st order w contribution.
    new_ew : float
        The shifted value of ew.
    """
    new_vec, new_con = shift_poly(q_ci, mat, vec, con)
    return new_vec, new_con

def bspace_transform(z, x, alpha):
    """Calculates the branching space magnitudes as well as scaling
    and rotation matrices.

    Returns
    ------
    (N,) ndarray
        The branching space magnitudes.
    (N, N) ndarray
        The transformation matrix for scaling and rotation.
    """
    ainv = scipy.linalg.inv(alpha)
    B    = np.column_stack((z, x))
    gh,U = scipy.linalg.eigh(np.dot(np.dot(B.T, ainv),B))

    # convention will be that dy > dx
    if gh[0] > gh[1]:
      gh[[0,1]]  = gh[[1,0]]
      U[:,[0,1]] = U[:,[1,0]]
 
    #print('Bmat='+str(B))
    #print('Uorig='+str(np.dot(np.dot(B.T, ainv),B)))
    #print('gh='+str(gh))
    #print('evecs='+str(U))

    dm12 = np.diag([1./np.sqrt(d_alpha) 
                    if np.abs(d_alpha) > 1.e-16 else 0. 
                    for d_alpha in gh])

    At   = np.dot(np.dot(dm12, U.T), np.dot(B.T, ainv))

    return gh, At
<|MERGE_RESOLUTION|>--- conflicted
+++ resolved
@@ -222,23 +222,12 @@
     d_alpha, At = bspace_transform(z_vec, x_vec, alpha)
     b_alpha     = np.dot(At, np.column_stack((z_vec, x_vec)))
 
-<<<<<<< HEAD
     pstr = '\n DBOC parameter should be << than sqrt(gh_alpha):\n' + \
            ' DBOC integral parameter: {0:.3e}\n' + \
            ' sqrt(gh_alpha):          {1:.3e}\n'
     log.print_message('string', [pstr.format(reg_delta, 
                                              np.sqrt(d_alpha[0]))])
 
-    #print('At='+str(At))
-    #print('d_alpha='+str(d_alpha))
-    #print('b_alpha='+str(b_alpha))
-  
-    #print('bz='+str(np.dot(At, z_vec)))
-    #print('bx='+str(np.dot(At, x_vec)))
-    #print('b_alpha='+str(b_alpha))
-
-=======
->>>>>>> d931dec7
     return
 
 def nuc_overlap(t1, t2):
@@ -328,11 +317,6 @@
 
     p_alpha = np.dot(np.dot( At, J.T), np.dot(w_mat, db))
 
-
-<<<<<<< HEAD
-    #print('t1 t2 beta p_alpha='+str(t1.label)+' '+str(t2.label)+' '+str(beta)+' '+str(p_alpha))
-    nacme   = nuc_ovrlp*exact_nac(beta, p_alpha)    
-=======
     pkl = 1.j * db / 2.
     qkl = scipy.linalg.solve(np.real(alpha), np.real(bkc+bl)) / 2
     qkk = scipy.linalg.solve(np.real(0.5*alpha), np.real(bk)) / 2
@@ -346,7 +330,6 @@
     else:
         nacme = exact_nac(beta, p_alpha)
     nacme *= nuc_ovrlp
->>>>>>> d931dec7
 
     # DBOC matrix element
     # -------------------
@@ -371,59 +354,26 @@
                       aa =  np.dot(np.dot(alpha, w_mat), alpha),
                       a  = -np.dot(np.dot(alpha, w_mat), bkc+bl),
                       ea =  np.dot(np.dot(bkc,   w_mat), bl)))
-<<<<<<< HEAD
-
-        #print('t1 t2 Tn='+str(t1.label)+' '+str(t2.label)+' '+str(t_int))
-       
-        # add diagonal component of NAC and DBOC
-        # this derivative coupling only contributes to the digonal
-        # if we're including the Mead-Truhlar nuclear phase
-        if glbl.vibronic['include_nuc_phase']:
-            t_int += 0.5 * 1.j * nacme
-            #print('t1 t2 nacme='+str(t1.label)+' '+str(t2.label)+' '+str(0.5 * 1.j * nacme))
-=======
        
         # add diagonal component of NAC and DBOC
         if glbl.vibronic['inc_nuc_phase']:
             t_int += 0.5 * 1.j * nacme
->>>>>>> d931dec7
 
         if glbl.vibronic['inc_dboc']:
             t_int += dbocme
-<<<<<<< HEAD
-            #print('t1 t2 dbocme='+str(t1.label)+' '+str(t2.label)+' '+str(dbocme))
-
-    else:
-        # add off-diagonal component of NAC and DBOC
-        sigma_y = (t1.state - t2.state) * 1.j
-
-        # derivative coupling contribution
-        t_int = 1.j * nacme * sigma_y
-
-        # if we're including the Mead-Truhlar phase, the derivative
-        # coupling term gets rotated and picks up a factor of 0.5
-        if glbl.vibronic['include_nuc_phase']:
-            t_int *= 0.5
- 
-        # the off-diagonal contribution of DBOC only gets added if
-        # we're including both dboc and nuclear phase (which accounts
-        # for the rotation off the diagonal)
-        if (glbl.vibronic['include_dboc'] and 
-                               glbl.vibronic['include_nuc_phase']):
-            t_int += dbocme * sigma_y
-=======
 
     else:
         # add off-diagonal component of NAC and DBOC
         sigy = (t1.state - t2.state)*1.j
 
+        # derivative coupling contribution
         t_int = sigy * nacme * 1.j
+
         if glbl.vibronic['inc_nuc_phase']:
             t_int *= 0.5
-
-        if glbl.vibronic['inc_dboc']:
-            t_int +=  sigy * dbocme
->>>>>>> d931dec7
+            
+            if glbl.vibronic['inc_dboc']:
+                t_int += sigy * dbocme
 
     return t_int
 
@@ -757,18 +707,10 @@
     Pexp = -(bx**2 + by**2) / 4.
     Plim = Pcf * np.exp( Pexp )
 
-<<<<<<< HEAD
-    #gcon     = 1.e3
-    #delta    = d_alpha[0] / gcon    
-    delta     = reg_delta
-    dboc_div  = Plim / (2*np.sqrt(d_alpha[0])) * (
-                np.log(4*d_alpha[0]) - 2*np.log(delta) - constants.euler)
-=======
     # divergent integral
     dboc_div = 0.5 * np.exp(-bxy/4.) 
     dboc_div *= (kxx / np.sqrt(dy*dx**3) + kyy / np.sqrt(dx*dy**3)) 
     dboc_div *= (np.log(4*dx) - 2.*np.log(delta) - np.euler_gamma)
->>>>>>> d931dec7
 
     # convergent integral
     ul = 1./np.sqrt(dx)
