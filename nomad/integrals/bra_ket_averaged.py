"""
Compute Bra-ket averaged Taylor expansion integrals over trajectories
traveling on adiabataic potentials
"""
import numpy as np
import nomad.core.glbl as glbl
import nomad.compiled.nuclear_gaussian as nuclear
import nomad.compiled.vibronic_gaussian as vibronic

# Let propagator know if we need data at centroids to propagate
require_centroids = False

# Determines the Hamiltonian symmetry
hermitian = True

# Returns functional form of bra function ('dirac_delta', 'gaussian')
basis = 'gaussian'

# evaluates potential integral using bra_ket averaged approach
def v_integral(t1, t2, nuc_ovrlp=None):
    """Returns potential coupling matrix element between two trajectories.

    If we are passed a single trajectory, this is a diagonal matrix
    element -- simply return potential energy of trajectory.
    """
    if nuc_ovrlp is None:
        Sij = nuc_overlap(t1, t2)
    else:
        Sij = nuc_ovrlp
    Sji = Sij.conjugate()

    if glbl.properties['integral_order'] > 2:
        raise ValueError('Integral_order > 2 not implemented for bra_ket_averaged')

    if t1.state == t2.state:
        state = t1.state
        # Adiabatic energy
        vij = t1.energy(state) * Sij
        vji = t2.energy(state) * Sji

<<<<<<< HEAD
        if glbl.properties['integral_order'] > 0:
            o1_ij = nuclear.ordr1_vec(t1.widths(),t1.x(),t1.p(),
                                      t2.widths(),t2.x(),t2.p())
            o1_ji = nuclear.ordr1_vec(t2.widths(),t2.x(),t2.p(),
                                      t1.widths(),t1.x(),t1.p())
=======
        if glbl.propagate['integral_order'] > 0:

            o1_ij = vibronic.qn_vector(1,t1.widths(),t1.x(),t1.p(),
                                         t2.widths(),t2.x(),t2.p())
            o1_ji = vibronic.qn_vector(1,t2.widths(),t2.x(),t2.p(),
                                         t1.widths(),t1.x(),t1.p())
>>>>>>> 4b1f1188
            vij += np.dot(o1_ij - t1.x()*Sij, t1.derivative(state,state))
            vji += np.dot(o1_ji - t2.x()*Sji, t2.derivative(state,state))

        if glbl.properties['integral_order'] > 1:
            xcen  = (t1.widths()*t1.x() + t2.widths()*t2.x()) / (t1.widths()+t2.widths())
            o2_ij = vibronic.qn_vector(2, t1.widths(),t1.x(),t1.p(),
                                          t2.widths(),t2.x(),t2.p())
            o2_ji = vibronic.qn_vector(2, t2.widths(),t2.x(),t2.p(),
                                          t1.widths(),t1.x(),t1.p())

            for k in range(t1.dim):
                vij += 0.5*o2_ij[k]*t1.hessian(state)[k,k]
                vji += 0.5*o2_ji[k]*t2.hessian(state)[k,k]
                for l in range(k):
                    vij += 0.5 * ((2.*o1_ij[k]*o1_ij[l] -
                                   xcen[k]*o1_ij[l] - xcen[l]*o1_ij[k] -
                                   o1_ij[k]*t1.x()[l] - o1_ij[l]*t1.x()[k] +
                                   (t1.x()[k]*xcen[l] + t1.x()[l]*xcen[k])*Sij) *
                                  t1.hessian(state)[k,l])
                    vji += 0.5 * ((2.*o1_ji[k]*o1_ji[l] -
                                   xcen[k]*o1_ji[l] - xcen[l]*o1_ji[k] -
                                   o1_ji[k]*t2.x()[l] - o1_ji[l]*t2.x()[k] +
                                   (t2.x()[k]*xcen[l] + t2.x()[l]*xcen[k])*Sji) *
                                  t2.hessian(state)[k,l])

    # [necessarily] off-diagonal matrix element between trajectories
    # on different electronic states
    else:
        # Derivative coupling
        fij = t1.derivative(t1.state, t2.state)
        fji = t2.derivative(t2.state, t1.state)
        vij = 2.*np.vdot(fij, t1.kecoef *
                         nuclear.deldx(Sij,t1.widths(),t1.x(),t1.p(),
                                           t2.widths(),t2.x(),t2.p()))
        vji = 2.*np.vdot(fji, t2.kecoef *
                         nuclear.deldx(Sji,t2.widths(),t2.x(),t2.p(),
                                           t1.widths(),t1.x(),t1.p()))
    return 0.5*(vij + vji.conjugate())
<|MERGE_RESOLUTION|>--- conflicted
+++ resolved
@@ -38,29 +38,21 @@
         vij = t1.energy(state) * Sij
         vji = t2.energy(state) * Sji
 
-<<<<<<< HEAD
-        if glbl.properties['integral_order'] > 0:
-            o1_ij = nuclear.ordr1_vec(t1.widths(),t1.x(),t1.p(),
-                                      t2.widths(),t2.x(),t2.p())
-            o1_ji = nuclear.ordr1_vec(t2.widths(),t2.x(),t2.p(),
-                                      t1.widths(),t1.x(),t1.p())
-=======
         if glbl.propagate['integral_order'] > 0:
 
-            o1_ij = vibronic.qn_vector(1,t1.widths(),t1.x(),t1.p(),
-                                         t2.widths(),t2.x(),t2.p())
-            o1_ji = vibronic.qn_vector(1,t2.widths(),t2.x(),t2.p(),
-                                         t1.widths(),t1.x(),t1.p())
->>>>>>> 4b1f1188
+            o1_ij = vibronic.qn_vector(1, t1.widths(), t1.x(), t1.p(),
+                                          t2.widths(), t2.x(), t2.p())
+            o1_ji = vibronic.qn_vector(1, t2.widths(), t2.x(), t2.p(),
+                                          t1.widths(), t1.x(), t1.p())
             vij += np.dot(o1_ij - t1.x()*Sij, t1.derivative(state,state))
             vji += np.dot(o1_ji - t2.x()*Sji, t2.derivative(state,state))
 
         if glbl.properties['integral_order'] > 1:
             xcen  = (t1.widths()*t1.x() + t2.widths()*t2.x()) / (t1.widths()+t2.widths())
-            o2_ij = vibronic.qn_vector(2, t1.widths(),t1.x(),t1.p(),
-                                          t2.widths(),t2.x(),t2.p())
-            o2_ji = vibronic.qn_vector(2, t2.widths(),t2.x(),t2.p(),
-                                          t1.widths(),t1.x(),t1.p())
+            o2_ij = vibronic.qn_vector(2, t1.widths(), t1.x(), t1.p(),
+                                          t2.widths(), t2.x(), t2.p())
+            o2_ji = vibronic.qn_vector(2, t2.widths(), t2.x(), t2.p(),
+                                          t1.widths(), t1.x(), t1.p())
 
             for k in range(t1.dim):
                 vij += 0.5*o2_ij[k]*t1.hessian(state)[k,k]
