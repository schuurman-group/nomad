"""
Compute saddle-point integrals over trajectories traveling on adiabataic
potentials

This currently uses first-order saddle point.
"""
import numpy as np
import nomad.core.glbl as glbl
import nomad.compiled.nuclear_gaussian as nuclear

# Let propagator know if we need data at centroids to propagate
require_centroids = True

# Determines the Hamiltonian symmetry
hermitian = False

# Returns functional form of bra function ('dirac_delta', 'gaussian')
basis = 'gaussian'


<<<<<<< HEAD
def elec_overlap(t1, t2):
    """ Returns < phi | phi' >, the electronic overlap integral of two trajectories"""
    if t1.state == t2.state:
        return 1.
    else:
        return 0.


def nuc_overlap(t1, t2):
    """ Returns < Chi | Chi' >, the nuclear overlap integral of two trajectories"""
    return nuclear.overlap(t1.phase(), t1.widths(), t1.x(), t1.p(),
                           t2.phase(), t2.widths(), t2.x(), t2.p())


def traj_overlap(t1, t2, nuc_ovrlp=None):
    """ Returns < Psi | Psi' >, the overlap integral of two trajectories"""
    return s_integral(t1, t2, nuc_ovrlp=nuc_ovrlp)


def s_integral(t1, t2, nuc_ovrlp=None):
    """ Returns < Psi | Psi' >, the overlap of the nuclear
    component of the wave function only"""
    if nuc_ovrlp is None:
        nuc_ovrlp = nuc_overlap(t1, t2)

    return elec_overlap(t1, t2) * nuc_ovrlp


=======
>>>>>>> 4b1f1188
def v_integral(t1, t2, centroid, nuc_ovrlp=None):
    """Returns potential coupling matrix element between two trajectories."""
    # if we are passed a single trajectory, this is a diagonal
    # matrix element -- simply return potential energy of trajectory
    if t1.label == t2.label:
        # Adiabatic energy
        v = t1.energy(t1.state)
        # DBOC
        if glbl.vibronic['coupling_order'] == 3:
            v += t1.scalar_coup(t1.state, t2.state)
        return v

    if nuc_ovrlp is None:
        nuc_ovrlp = nuc_overlap(t1, t2)

    # off-diagonal matrix element, between trajectories on the same
    # state (this also requires the centroid be present)
    elif t1.state == t2.state:
        # Adiabatic energy
        v = centroid.energy(t1.state) * nuc_ovrlp
        # DBOC
        if glbl.vibronic['coupling_order'] == 3:
            v += centroid.scalar_coup(t1.state, t2.state) * nuc_ovrlp
        return v

    # [necessarily] off-diagonal matrix element between trajectories
    # on different electronic states
    elif t1.state != t2.state:
        # Derivative coupling
        fij = centroid.derivative(t1.state, t2.state)
        v = 2.*np.vdot(fij, t1.kecoef *
                       nuclear.deldx(nuc_ovrlp, t1.widths(), t1.x(), t1.p(),
                                                t2.widths(), t2.x(), t2.p()))
        # Scalar coupling
        if glbl.vibronic['coupling_order'] > 1:
            v += centroid.scalar_coup(t1.state, t2.state) * nuc_ovrlp
        return v
    else:
        print('ERROR in v_integral -- argument disagreement')
<<<<<<< HEAD
        return 0j


def t_integral(t1, t2, nuc_ovrlp=None):
    """Returns kinetic energy integral over trajectories."""
    if t1.state != t2.state:
        return 0j
    else:
        if nuc_ovrlp is None:
            nuc_ovrlp = nuc_overlap(t1, t2)

        ke = nuclear.deld2x(nuc_ovrlp, t1.widths(), t1.x(), t1.p(),
                                       t2.widths(), t2.x(), t2.p())

        return -np.dot(ke, t1.kecoef)


def sdot_integral(t1, t2, nuc_ovrlp=None):
    """Returns the matrix element <Psi_1 | d/dt | Psi_2>."""
    if t1.state != t2.state:
        return 0j
    else:
        if nuc_ovrlp is None:
            nuc_ovrlp = nuc_overlap(t1, t2)

        deldx = nuclear.deldx(nuc_ovrlp, t1.widths(), t1.x(), t1.p(),
                                         t2.widths(), t2.x(), t2.p())
        deldp = nuclear.deldp(nuc_ovrlp, t1.widths(), t1.x(), t1.p(),
                                         t2.widths(), t2.x(), t2.p())

        sdot = (np.dot(deldx,t2.velocity()) + np.dot(deldp,t2.force())
                + 1j * t2.phase_dot() * nuc_ovrlp)

        return sdot
=======
        return 0j
>>>>>>> 4b1f1188
<|MERGE_RESOLUTION|>--- conflicted
+++ resolved
@@ -18,37 +18,6 @@
 basis = 'gaussian'
 
 
-<<<<<<< HEAD
-def elec_overlap(t1, t2):
-    """ Returns < phi | phi' >, the electronic overlap integral of two trajectories"""
-    if t1.state == t2.state:
-        return 1.
-    else:
-        return 0.
-
-
-def nuc_overlap(t1, t2):
-    """ Returns < Chi | Chi' >, the nuclear overlap integral of two trajectories"""
-    return nuclear.overlap(t1.phase(), t1.widths(), t1.x(), t1.p(),
-                           t2.phase(), t2.widths(), t2.x(), t2.p())
-
-
-def traj_overlap(t1, t2, nuc_ovrlp=None):
-    """ Returns < Psi | Psi' >, the overlap integral of two trajectories"""
-    return s_integral(t1, t2, nuc_ovrlp=nuc_ovrlp)
-
-
-def s_integral(t1, t2, nuc_ovrlp=None):
-    """ Returns < Psi | Psi' >, the overlap of the nuclear
-    component of the wave function only"""
-    if nuc_ovrlp is None:
-        nuc_ovrlp = nuc_overlap(t1, t2)
-
-    return elec_overlap(t1, t2) * nuc_ovrlp
-
-
-=======
->>>>>>> 4b1f1188
 def v_integral(t1, t2, centroid, nuc_ovrlp=None):
     """Returns potential coupling matrix element between two trajectories."""
     # if we are passed a single trajectory, this is a diagonal
@@ -88,41 +57,4 @@
         return v
     else:
         print('ERROR in v_integral -- argument disagreement')
-<<<<<<< HEAD
-        return 0j
-
-
-def t_integral(t1, t2, nuc_ovrlp=None):
-    """Returns kinetic energy integral over trajectories."""
-    if t1.state != t2.state:
-        return 0j
-    else:
-        if nuc_ovrlp is None:
-            nuc_ovrlp = nuc_overlap(t1, t2)
-
-        ke = nuclear.deld2x(nuc_ovrlp, t1.widths(), t1.x(), t1.p(),
-                                       t2.widths(), t2.x(), t2.p())
-
-        return -np.dot(ke, t1.kecoef)
-
-
-def sdot_integral(t1, t2, nuc_ovrlp=None):
-    """Returns the matrix element <Psi_1 | d/dt | Psi_2>."""
-    if t1.state != t2.state:
-        return 0j
-    else:
-        if nuc_ovrlp is None:
-            nuc_ovrlp = nuc_overlap(t1, t2)
-
-        deldx = nuclear.deldx(nuc_ovrlp, t1.widths(), t1.x(), t1.p(),
-                                         t2.widths(), t2.x(), t2.p())
-        deldp = nuclear.deldp(nuc_ovrlp, t1.widths(), t1.x(), t1.p(),
-                                         t2.widths(), t2.x(), t2.p())
-
-        sdot = (np.dot(deldx,t2.velocity()) + np.dot(deldp,t2.force())
-                + 1j * t2.phase_dot() * nuc_ovrlp)
-
-        return sdot
-=======
-        return 0j
->>>>>>> 4b1f1188
+        return 0j