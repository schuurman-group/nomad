"""
Routines for reading input files and writing log files.
"""
import os
import h5py
import ast as ast
import numpy as np
import nomad.core.glbl as glbl
import nomad.core.wavefunction as wavefunction
import nomad.core.trajectory as trajectory
import nomad.core.surface as surface
import nomad.integrals.integral as integral
import nomad.integrals.centroid as centroid


np.set_printoptions(threshold = np.inf)
tkeys       = ['traj', 'poten', 'grad', 'coup', 'hessian',
               'dipole', 'tr_dipole', 'sec_mom', 'atom_pop']
bkeys       = ['pop', 'energy', 'auto']
dump_header = dict()
dump_format = dict()
tfile_names = dict()
bfile_names = dict()


def archive_simulation(wfn, integrals, file_name=None, create_new=False):
    """Documentation to come"""
    # default is to use file name from previous write
    if file_name is not None:
        glbl.paths['chkpt_file'] = file_name.strip()

    # if this is the first time we're writing to the archive,
    # create the bundle data set and record the time-independent
    # bundle definitions
    if not os.path.isfile(glbl.paths['chkpt_file']) or create_new:
        create(glbl.paths['chkpt_file'], wfn, integrals)

    # pull the time from the wave function to uniquely timestamp
    # entries
    time = wfn.time

    # open checkpoint file
    chkpt = h5py.File(glbl.paths['chkpt_file'], 'a', libver='latest')

    # write the wave function to file
    write_wavefunction(chkpt, wfn, time)

    # write the integral information to file
    write_integral(chkpt, integrals, time)

    # close the chkpt file
    chkpt.close()


def retrieve_simulation(time=None, file_name=None, key_words=False,
                        reset_rows=False):
    """Documentation to come"""
    # default is to use file name from previous write
    if file_name is not None:
        glbl.paths['chkpt_file'] = file_name.strip()

    # open chkpoint file
    chkpt = h5py.File(glbl.paths['chkpt_file'], 'r', libver='latest')

    if key_words:
        read_keywords(chkpt)

    # when restarting from arbitrary time, we may want to overwrite
    # subsequent time-data, if it exists
    if reset_rows:
        reset_datasets(chkpt, time)

    # read wave function information, including trajectories
    wfn = read_wavefunction(chkpt, time)

    # update the wfn specific data
    ints = read_integral(chkpt, time)

    if ints is not None:
        ints.update(wfn)

    # close the checkpoint file
    chkpt.close()

    return wfn, ints


def time_steps(chkpt, grp_name, file_name=None):
    """Documentation to come"""
    # if file handle is None, get file stream by opening
    # file, file_name
    if chkpt is None and file_name is not None:
        chkpt = h5py.File(file_name.strip(), 'r', libver='latest')

    # if this group doesn't posses a list of times, return
    # 'none'
    if grp_name+'/time' not in chkpt:
        return None

    # if the group name is in the checkpoint file, return
    # the associated time array
    if grp_name in chkpt:
        if 'current_row' in chkpt[grp_name].attrs:
            current_row = chkpt[grp_name].attrs['current_row'] + 1
        else:
            current_row = len(chkpt[grp_name+'/time'][:])
        steps = chkpt[grp_name+'/time'][:current_row, 0]
    #else abort
    else:
        raise ValueError('grp_name: '+str(grp_name)+' not present in checkpoint file')

    # if opening from file name, close file when done
    if chkpt is None and file_name is not None:
        chkpt.close()

    return steps


#------------------------------------------------------------------------------------
#
# Should not be called outside the module
#
#------------------------------------------------------------------------------------
def create(file_name, wfn, ints):
    """Creates a new checkpoint file."""
    # if a file already exists with this name, remove it
    if os.path.exists(file_name):
        os.remove(file_name)

    # create chkpoint file
    chkpt = h5py.File(file_name, 'w', libver='latest')

    write_keywords(chkpt)

    # wfn group -- row information
    chkpt.create_group('wavefunction')
    chkpt['wavefunction'].attrs['current_row'] = -1
    chkpt['wavefunction'].attrs['n_rows']      = 0

    # wfn group -- time independent obj properties
    # (None)

    # integral group -- row information
    chkpt.create_group('integral')
    chkpt['integral'].attrs['current_row']     = -1
    chkpt['integral'].attrs['n_rows']          = 0

    # integral group -- time independent obj properties
    chkpt['integral'].attrs['kecoef']            = ints.kecoef
    chkpt['integral'].attrs['ansatz']            = ints.ansatz
    chkpt['integral'].attrs['numerical']         = ints.numerical
    chkpt['integral'].attrs['hermitian']         = ints.hermitian
    chkpt['integral'].attrs['require_centroids'] = ints.require_centroids

    # close following initialization
    chkpt.close()


def reset_datasets(chkpt, time):
    """Resets 'current_row' attribute on all datasets to correspond
    to 'time', and sets all subsequent data to the equivalent of
    'null'."""
    # if time is null, this corresponds to the current time, so there
    # is nothing to do
    if time is not None:
        # first go through wavefunction datasets
        # we are operating on first 'wavefunction' object we come across,
        # so this is only safe for checkpoints with a single wfn object.
        # We may decide to allow specficiation of a wfn object in
        # a merged chkpt sometime in future
        for grp in chkpt:
            # if this group has a 'time' dataset...
            if time_steps(chkpt, grp) is not None:
                cur_indx = get_time_index(chkpt, grp, time)
                chkpt[grp].attrs['current_row'] = cur_indx
                # if this is wavefunction or integral grp, desend one
                # level to work on trajectory and centroid objects
                if 'wavefunction' in grp or 'integral' in grp:
                    for sub_grp in chkpt[grp]:
                        sub_name = grp+'/'+sub_grp
                        if time_steps(chkpt, sub_name) is not None:
                            cur_indx = get_time_index(chkpt, sub_name, time)
                            chkpt[sub_name].attrs['current_row'] = cur_indx


def write_keywords(chkpt):
    """Writes the contents of glbl to the checkpoint file. This
    is only done once upon the creation of the file"""
    #loop over the dictionaries in glbl
    for keyword_section in glbl.sections.keys():

        #if module/class objects, skip
        if keyword_section == 'modules':
            continue

        grp_name = 'keywords_'+keyword_section
        chkpt.create_group(grp_name)
        for keyword in glbl.sections[keyword_section].keys():
            write_keyword(chkpt, grp_name, keyword,
                          glbl.sections[keyword_section][keyword])


def write_keyword(chkpt, grp, kword, val):
    """Write a keyword to simulation archive"""
    # try writing variable to h5py attribute using native format
    try:
        chkpt[grp].attrs[kword] = val
    except:
        # that fails, write as a string
        try:
            #..and if an array, preserve commas
            if isinstance(val, np.ndarray):
                sval = ','.join([val[i] for i in range(len(val))])
            else:
                sval = str(val)
            d_type = h5py.special_dtype(vlen=str)
            chkpt[grp].attrs.create(kword, sval, dtype=d_type)

        except Exception as e:
            print("Failed to write keyword:"+str(kword)+" = val:"+str(val)+
                  " -- "+str(e)+"\n")


def read_keywords(chkpt):
    """Read keywords from archive file"""
    # open chkpoint file
    chkpt = h5py.File(glbl.paths['chkpt_file'], 'r', libver='latest')

    #loop over the dictionaries in glbl
    for keyword_section in glbl.sections.keys():

        #if module/class objects, skip
        if keyword_section == 'modules':
            continue

        grp_name = 'keywords_'+keyword_section
        for keyword in glbl.sections[keyword_section].keys():
            val = read_keyword(chkpt, grp_name, keyword)
            try:
                glbl.sections[keyword_section][keyword] = val
            except Exception as e:
                print("Failed to set keyword:"+str(keyword)+" -- "+str(e)+"\n")

    chkpt.close()


def read_keyword(chkpt, grp, kword):
    """Read a particular keyword attribute"""
    # try writing variable to h5py attribute using native format
    try:
        val = chkpt[grp].attrs[kword]
        return convert_value(kword, val)
    except Exception as e:
        print("Failed to read keyword:"+str(kword)+" -- "+str(e)+"\n")


def convert_value(kword, val):
    """Converts a string value to NoneType, bool, int, float or string."""
    cval = val

    # if we can't interpret this as a list, return the string
    if str(cval).find(',',0) == -1:
        return cval

    # we have some items that are lists of strings which are converted
    # to simple strings. Try to interpret as list, and if that fails, return
    # the value unchanged
    try:
        cval = ast.literal_eval(val)
        if isinstance(cval, list):
            cval = np.ndarray(cval)
            return cval
    except ValueError:
        pass
    try:
        cval = str(cval).split(',')
    except ValueError:
        pass

    # else just a string and return as-is
    return cval


def write_wavefunction(chkpt, wfn, time):
    """Documentation to come"""
    wfn_data = package_wfn(wfn)
    n_traj   = wfn.n_traj()
    n_blk    = default_blk_size(time)
    resize   = False

    # update the current row index (same for all data sets)
    chkpt['wavefunction'].attrs['current_row'] += 1
    current_row = chkpt['wavefunction'].attrs['current_row']

    if current_row == chkpt['wavefunction'].attrs['n_rows']:
        resize = True
        chkpt['wavefunction'].attrs['n_rows'] += n_blk
    n_rows = chkpt['wavefunction'].attrs['n_rows']

    # first write items with time-independent dimensions
    for data_label in wfn_data.keys():
        dset = 'wavefunction/'+data_label

        if dset in chkpt:
            if resize:
                d_shape  = (n_rows,) + wfn_data[data_label].shape
                chkpt[dset].resize(d_shape)
            chkpt[dset][current_row] = wfn_data[data_label]

        # if this is the first time we're trying to write this bundle,
        # create a new datasets with reasonble default sizes
        else:
            d_shape   = (n_rows,) +  wfn_data[data_label].shape
            max_shape = (max_dset_size(),)   + wfn_data[data_label].shape
            d_type    = wfn_data[data_label].dtype
            chkpt.create_dataset(dset, d_shape, maxshape=max_shape, dtype=d_type, compression="gzip")
            chkpt[dset][current_row] = wfn_data[data_label]

    # now step through and write trajectories
    for i in range(n_traj):
        write_trajectory(chkpt, wfn.traj[i], time)


def write_integral(chkpt, integral, time):
    """Documentation to come"""
    int_data = package_integral(integral, time)
    n_blk    = default_blk_size(time)
    resize   = False

    # update the current row index (same for all data sets)
    chkpt['integral'].attrs['current_row'] += 1
    current_row = chkpt['integral'].attrs['current_row']

    if current_row == chkpt['integral'].attrs['n_rows']:
        resize   = True
        chkpt['integral'].attrs['n_rows'] += n_blk
    n_rows = chkpt['integral'].attrs['n_rows']

    # first write items with time-independent dimensions
    for data_label in int_data.keys():
        dset = 'integral/'+data_label

        if dset in chkpt:
            if resize:
                d_shape  = (n_rows,) + int_data[data_label].shape
                chkpt[dset].resize(d_shape)
            chkpt[dset][current_row] = int_data[data_label]

        # if this is the first time we're trying to write this bundle,
        # create a new datasets with reasonble default sizes
        else:
            d_shape   = (n_rows,) + int_data[data_label].shape
            max_shape = (max_dset_size(),)   + int_data[data_label].shape
            d_type    = int_data[data_label].dtype
            chkpt.create_dataset(dset, d_shape, maxshape=max_shape, dtype=d_type, compression="gzip")
            chkpt[dset][current_row] = int_data[data_label]

    # now step through centroids, if they're present
    if integral.require_centroids:
        for i in range(len(integral.centroids)):
            for j in range(i):
                 if integral.centroids[i][j] is not None:
                     write_centroid(chkpt, integral.centroids[i][j], time)


def write_trajectory(chkpt, traj, time):
    """Documentation to come"""
    # open the trajectory file
    t_data  = package_trajectory(traj, time)
    t_label = str(traj.label)
    n_blk   = default_blk_size(time)
    resize  = False

    # if trajectory group already exists, just append current
    # time information to existing datasets
    t_grp = 'wavefunction/'+t_label

    if t_grp in chkpt:

        chkpt[t_grp].attrs['current_row'] += 1
        current_row = chkpt[t_grp].attrs['current_row']

        if current_row == chkpt[t_grp].attrs['n_rows']:
            resize = True
            chkpt[t_grp].attrs['n_rows'] += n_blk
        n_rows = chkpt[t_grp].attrs['n_rows']

        for data_label in t_data.keys():
            dset = t_grp+'/'+data_label
            if resize:
                d_shape  = (n_rows,) + t_data[data_label].shape
                chkpt[dset].resize(d_shape)

            chkpt[dset][current_row] = t_data[data_label]

    # if this is the first time we're trying to write this trajectory,
    # create a new data group, and new data sets with reasonble default sizes
    else:

        chkpt.create_group(t_grp)
        current_row                       = 0
        chkpt[t_grp].attrs['current_row'] = current_row
        chkpt[t_grp].attrs['n_rows']      = n_blk
        n_rows                            = chkpt[t_grp].attrs['n_rows']

        # store surface information from trajectory
        for data_label in t_data.keys():
            dset = t_grp+'/'+data_label
            d_shape   = (n_rows,) + t_data[data_label].shape
            max_shape = (max_dset_size(),)   + t_data[data_label].shape
            d_type    = t_data[data_label].dtype
            if d_type.type is np.unicode_:
                d_type = h5py.special_dtype(vlen=str)
            chkpt.create_dataset(dset, d_shape, maxshape=max_shape, dtype=d_type, compression="gzip")
            chkpt[dset][current_row] = t_data[data_label]

    # if MOs exist, write them as an attribute
    if 'mo' in traj.pes.avail_data():
        # until python figures out unicode, we need to explicitly encode strings
        mo_encode = [mo_i.encode('utf8') for mo_i in traj.pes.get_data('mo')]
        if 'mo' in chkpt[t_grp].attrs.keys():
            chkpt[t_grp].attrs.modify('mo', mo_encode)
        else:
            chkpt[t_grp].attrs.create('mo', mo_encode)


def write_centroid(chkpt, cent, time):
    """Documentation to come"""
    # open the trajectory file
    c_data  = package_centroid(cent, time)
    c_label = str(cent.label)
    n_blk   = default_blk_size(time)
    resize  = False

    # if trajectory group already exists, just append current
    # time information to existing datasets
    c_grp = 'integral/'+c_label

    if c_grp in chkpt:

        chkpt[c_grp].attrs['current_row'] += 1
        current_row = chkpt[c_grp].attrs['current_row']

        if current_row == chkpt[c_grp].attrs['n_rows']:
            resize = True
            chkpt[c_grp].attrs['n_rows'] += n_blk
        n_rows = chkpt[c_grp].attrs['n_rows']

        for data_label in c_data.keys():
            dset = c_grp+'/'+data_label
            if resize:
                d_shape  = (n_rows,) + c_data[data_label].shape
                chkpt[dset].resize(d_shape)

            chkpt[dset][current_row] = c_data[data_label]

    # if this is the first time we're trying to write this trajectory,
    # create a new data group, and new data sets with reasonble default sizes
    else:

        chkpt.create_group(c_grp)
        current_row                       = 0
        chkpt[c_grp].attrs['current_row'] = current_row
        chkpt[c_grp].attrs['n_rows']      = n_blk
        n_rows                            = chkpt[c_grp].attrs['n_rows']

        # store surface information from trajectory
        for data_label in c_data.keys():
            dset = c_grp+'/'+data_label
            d_shape   = (n_rows,) + c_data[data_label].shape
            max_shape = (max_dset_size(),)   + c_data[data_label].shape
            d_type    = c_data[data_label].dtype
            if d_type.type is np.unicode_:
                d_type = h5py.special_dtype(vlen=str)
            chkpt.create_dataset(dset, d_shape, maxshape=max_shape, dtype=d_type, compression="gzip")
            chkpt[dset][current_row] = c_data[data_label]

    # if MOs exist, write them as an attribute
    if 'mo' in cent.pes.avail_data():
        # until python figures out unicode, we need to explicitly encode strings
        mo_encode = [mo_i.encode('utf8') for mo_i in cent.pes.get_data('mo')]
        if 'mo' in chkpt[c_grp].attrs.keys():
            chkpt[c_grp].attrs.modify('mo', mo_encode)
        else:
            chkpt[c_grp].attrs.create('mo', mo_encode)


def read_wavefunction(chkpt, time):
    """Documentation to come"""
    nstates  = glbl.properties['n_states']
    widths   = glbl.properties['crd_widths']
    masses   = glbl.properties['crd_masses']
    dim      = len(widths)
    kecoef   = chkpt['integral'].attrs['kecoef'] #indicative of wrongess.
                                                 #trajectory should be purged of kecoef...

    # check that we have the desired time:
    read_row = get_time_index(chkpt, 'wavefunction', time)

    if read_row is None:
        ValueError('time='+str(time)+' requested, but not in checkpoint file')
        return None

    # create the wavefunction object to hold the data
    wfn = wavefunction.Wavefunction()

    # dimensions of these objects are not time-dependent
    wfn.time    = chkpt['wavefunction/time'][read_row,0]

    wfn_grps = sorted([str(label) for label in chkpt['wavefunction']])
    for label in wfn_grps:

        #print("time = "+str(time)+" label="+str(label))
        if (label=='time' or label=='pop' or label=='energy'):
            continue

        t_grp = 'wavefunction/'+label
        t_row = get_time_index(chkpt, t_grp, time)

        if t_row is None:
            continue

        new_traj = trajectory.Trajectory(nstates, dim,
                                         width=widths,
                                         mass=masses,
                                         label=label,
                                         kecoef=kecoef)
        read_trajectory(chkpt, new_traj, t_grp, t_row)

        # if there was an error reading the trajectory, return None
        if new_traj is None:
            return None

        wfn.add_trajectory(new_traj.copy())

    return wfn


def read_integral(chkpt, time):
    """Documentation to come"""
    nstates  = glbl.properties['n_states']
    widths   = glbl.properties['crd_widths']
    dim      = len(widths)

    ansatz   = glbl.methods['ansatz']
    numerics = glbl.methods['integral_eval']
    kecoef   = chkpt['integral'].attrs['kecoef']

    # check that we have the desired time:
    read_row = get_time_index(chkpt, 'integral', time)

    if read_row is None:
        raise ValueError('time='+str(time)+' requested, but not in checkpoint file')
        return None

    ints = integral.Integral(kecoef, ansatz, numerics)

    if ints.require_centroids:
        for label in chkpt['integral']:

            if label == 'time':
                continue

            c_grp = 'integral/'+label
            c_row = get_time_index(chkpt, c_grp, time)

            if c_row is None:
                continue

            new_cent = centroid.Centroid(nstates=nstates, dim=dim, width=widths)
            read_centroid(chkpt, new_cent, c_grp, c_row)

            # if there was an error reading a centroid, return None
            if new_cent is None:
                return None

            ints.add_centroid(new_cent)

    return ints


def read_trajectory(chkpt, new_traj, t_grp, t_row):
    """Documentation to come"""
    # populate the surface object in the trajectory

    # if this time step doesn't exist, return null trajectory
    if t_row > len(chkpt[t_grp+'/glbl'])-1:
        new_traj = None
    else:
        # set information about the trajectory itself
        data_row = chkpt[t_grp+'/glbl'][t_row]
        [parent, state, new_traj.gamma, amp_real, amp_imag] = data_row[0:5]

        pes = surface.Surface()
        for data_label in chkpt[t_grp].keys():
            if pes.valid_data(data_label):
                dset = chkpt[t_grp+'/'+data_label]
                pes.add_data(data_label, dset[t_row])

<<<<<<< HEAD
    # if MOs are present as an attribute, read them in
    if 'mo' in chkpt[t_grp].attrs.keys():
        pes.add_data('mo', chkpt[t_grp].attrs['mo'])

    # currently, momentum has to be read in separately
    momt    = chkpt[t_grp+'/momentum'][t_row]
=======
        # currently, momentum has to be read in separately
        momt    = chkpt[t_grp+'/momentum'][t_row]
>>>>>>> 6518c07e

        new_traj.state  = int(state)
        new_traj.parent = int(parent)
        new_traj.update_amplitude(amp_real+1.j*amp_imag)
        new_traj.last_spawn = data_row[5:]

        new_traj.update_pes_info(pes)
        new_traj.update_x(new_traj.pes.get_data('geom'))
        new_traj.update_p(momt)


def read_centroid(chkpt, new_cent, c_grp, c_row):
    """Documentation to come"""
    # if this time step doesn't exist, return null centroid
    if c_row > len(chkpt[c_grp+'/glbl'])-1:
        new_cent = None
    else:
        # set information about the trajectory itself
        parent = [0.,0.]
        states = [0.,0.]
        [parent[0], parent[1], states[0], states[1]] = chkpt[c_grp+'/glbl'][c_row]

        # populate the surface object in the trajectory
        pes = surface.Surface()
        for data_label in chkpt[c_grp].keys():
            if pes.valid_data(data_label):
                dset = chkpt[c_grp+'/'+data_label]
                pes.add_data(data_label, dset[c_row])

<<<<<<< HEAD
    # if MOs are present as an attribute, read them in
    if 'mo' in chkpt[t_grp].attrs.keys():
        pes.add_data('mo', chkpt[t_grp].attrs['mo'])

    # currently, momentum has to be read in separately
    momt    = chkpt[c_grp+'/momentum'][c_row]
=======
        # currently, momentum has to be read in separately
        momt    = chkpt[c_grp+'/momentum'][c_row]
>>>>>>> 6518c07e

        new_cent.parents = [int(i) for i in parent]
        new_cent.states  = [int(i) for i in states]

        idi              = max(new_cent.parents)
        idj              = min(new_cent.parents)
        new_cent.label   = -((idi * (idi - 1) // 2) + idj + 1)

        new_cent.update_pes_info(pes)
        new_cent.pos = new_cent.pes.get_data('geom')
        new_cent.mom = momt


def get_time_index(chkpt, grp_name, time):
    """Documentation to come"""
    time_vals = time_steps(chkpt, grp_name)

    if len(time_vals)==0:
        return None

    if time is None:
        return chkpt[grp_name].attrs['current_row']

    dt       = np.absolute(time_vals - time)
    read_row = np.argmin(dt)

    # this tolerance is arbitrary: check if the matched time
    # is further than 0.5 * timestep to the next closest times,
    # else we don't have a match
    match_chk = []
    if read_row > 0:
        match_chk.extend([time_vals[read_row]-time_vals[read_row-1]])
    if read_row < len(time_vals)-1:
        match_chk.extend([time_vals[read_row+1]-time_vals[read_row]])

    if dt[read_row] != 0.:
        if len(match_chk) == 0:
            read_row = None
        elif dt[read_row] > 0.5*min(match_chk):
            read_row = None

    return read_row


def package_wfn(wfn):
    """Documentation to come"""
    # dimensions of these objects are not time-dependent
    wfn_data = dict(
        time   = np.array([wfn.time], dtype='float'),
        pop    = np.array(wfn.pop()),
        energy = np.array([wfn.pot_quantum(),   wfn.kin_quantum(),
                           wfn.pot_classical(), wfn.kin_classical()])
                    )

    return wfn_data


def package_integral(integral, time):
    """Documentation to come"""
    int_data = dict(
        time = np.array([time],dtype='float')
                    )
    return int_data


def package_trajectory(traj, time):
    """Documentation to come"""
    # time is not an element in a trajectory, but necessary to
    # uniquely tag everything
    traj_data = dict(
        time     = np.array([time],dtype='float'),
        glbl     = np.concatenate((np.array([traj.parent, traj.state, traj.gamma,
                                 traj.amplitude.real, traj.amplitude.imag]),
                                 traj.last_spawn)),
        momentum = traj.p()
                    )

    # store everything about the surface
    for obj in traj.pes.avail_data():

        # don't write MOs as a time-dependent dataset
        if obj == 'mo':
            continue

        traj_data[obj] = traj.pes.get_data(obj)

    return traj_data


def package_centroid(cent, time):
    """Documentation to come"""
    cent_data = dict(
        time     = np.array([time],dtype='float'),
        glbl     = np.concatenate((cent.parents, cent.states)),
        momentum = cent.p()
                     )

    # last, store everything about the surface
    for obj in cent.pes.avail_data():

        # don't write MOs as a time-dependent dataset
        if obj == 'mo':
            continue

        cent_data[obj] = cent.pes.get_data(obj)

    return cent_data

def max_dset_size():
    """Return the maximum dataset size"""
    return 3*int(glbl.properties['simulation_time'] / 
                 glbl.properties['default_time_step'])

def default_blk_size(time):
    """Documentation to come"""
    # let's just keep this to small default size: 25
    # need to look into optimizing this more
    return 25


#-----------------------------------------------------------------------------
#
#  printing routines
#
#-----------------------------------------------------------------------------
def generate_data_formats():
    """Initialized all the output format descriptors."""
    global dump_header, dump_format, tfile_names, bfile_names

    nst   = glbl.properties['n_states']
    ncrd  = len(glbl.properties['crd_widths'])
    ncart = 3         # assumes expectation values of transition/permanent dipoles in
                      # cartesian coordinates
    natm  = max(1,int(ncrd / ncart)) # dirty -- in case we have small number of n.modes
    dstr  = ('x', 'y', 'z')
    acc1  = 12
    acc2  = 16

    # ******************* dump formats *******************************

    # ----------------- trajectory data --------------------------------
    # trajectory output
    arr1 = ['{:>12s}'.format('    x' + str(i+1)) for i in range(ncrd)]
    arr2 = ['{:>12s}'.format('    p' + str(i+1)) for i in range(ncrd)]
    tfile_names[tkeys[0]] = 'trajectory'
    dump_header[tkeys[0]] = ('Time'.rjust(acc1) + ''.join(arr1) +
                             ''.join(arr2) + 'Phase'.rjust(acc1) +
                             'Re[Amp]'.rjust(acc1) + 'Im[Amp]'.rjust(acc1) +
                             'Norm[Amp]'.rjust(acc1) + 'State'.rjust(acc1) +
                             '\n')
    dump_format[tkeys[0]] = ('{:12.4f}'+
                             ''.join('{:12.6f}' for i in range(2*ncrd+5))+
                             '\n')

    # potential energy
    arr1 = ['{:>16s}'.format('potential.' + str(i)) for i in range(nst)]
    tfile_names[tkeys[1]] = 'poten'
    dump_header[tkeys[1]] = 'Time'.rjust(acc1) + ''.join(arr1) + '\n'
    dump_format[tkeys[1]] = ('{:12.4f}' +
                             ''.join('{:16.10f}' for i in range(nst)) + '\n')

    # gradients
    arr1 = ['            x' + str(i+1) for i in range(ncrd)]
    tfile_names[tkeys[2]] = 'grad'
    dump_header[tkeys[2]] = 'Time'.rjust(acc1) + ''.join(arr1) + '\n'
    dump_format[tkeys[2]] = ('{0:>12.4f}' +
                             ''.join('{' + str(i) + ':14.8f}'
                                     for i in range(1, ncrd+1)) + '\n')

    # coupling
    arr1 = ['{:>12s}'.format('coupling.' + str(i)) for i in range(nst)]
    arr2 = ['{:>12s}'.format('c * v .' + str(i)) for i in range(nst)]
    tfile_names[tkeys[3]] = 'coup'
    dump_header[tkeys[3]] = ('Time'.rjust(acc1) + ''.join(arr1) +
                             ''.join(arr2) + '\n')
    dump_format[tkeys[3]] = ('{:12.4f}' +
                             ''.join('{:12.5f}' for i in range(2*nst)) + '\n')

    # ---------------------- interface data --------------------------------
    # permanent dipoles
    arr1 = ['{:>12s}'.format('dip_st' + str(i) + '.' + dstr[j])
            for i in range(nst) for j in range(ncart)]
    tfile_names[tkeys[5]] = 'dipole'
    dump_header[tkeys[5]] = 'Time'.rjust(acc1) + ''.join(arr1) + '\n'
    dump_format[tkeys[5]] = ('{:12.4f}' +
                             ''.join('{:12.5f}'
                                     for i in range(nst*ncart)) + '\n')
    # transition dipoles
    arr1 = ['  td_s' + str(j) + '.s' + str(i) + '.' + dstr[k]
            for i in range(nst) for j in range(i) for k in range(ncart)]
    ncol = int(nst*(nst-1)*ncart/2+1)
    tfile_names[tkeys[6]] = 'tr_dipole'
    dump_header[tkeys[6]] = 'Time'.rjust(acc1) + ''.join(arr1) + '\n'
    dump_format[tkeys[6]] = ('{:12.4f}' +
                             ''.join('{:12.5f}'
                                     for i in range(1, ncol)) + '\n')

    # second moments
    arr1 = ['   sec_s' + str(i) + '.' + dstr[j] + dstr[j]
            for i in range(nst) for j in range(ncart)]
    tfile_names[tkeys[7]] = 'sec_mom'
    dump_header[tkeys[7]] = 'Time'.rjust(acc1) + ''.join(arr1) + '\n'
    dump_format[tkeys[7]] = ('{:12.4f}' +
                             ''.join('{:12.5f}'
                                     for i in range(nst*ncart)) + '\n')

    # atomic populations
    arr1 = ['    st' + str(i) + '_a' + str(j+1)
            for i in range(nst) for j in range(natm)]
    tfile_names[tkeys[8]] = 'atom_pop'
    dump_header[tkeys[8]] = 'Time'.rjust(acc1) + ''.join(arr1) + '\n'
    dump_format[tkeys[8]] = ('{:12.4f}' +
                             ''.join('{:10.5f}'
                                     for i in range(nst*natm)) + '\n')

    # ----------------- dump formats (wavefunction files) -----------------

    # adiabatic state populations
    arr1 = ['     state.' + str(i) for i in range(nst)]
    bfile_names['pop'] = 'n.dat'
    dump_header['pop'] = ('Time'.rjust(acc1) + ''.join(arr1) +
                             'Norm'.rjust(acc1) + '\n')
    dump_format['pop']  = ('{:12.4f}' +
                             ''.join('{:12.6f}' for i in range(nst)) +
                             '{:12.6f}\n')

    # the bundle energy
    arr1 = ('   potential(QM)', '     kinetic(QM)', '       total(QM)',
            '  potential(Cl.)', '    kinetic(Cl.)', '      total(Cl.)')
    bfile_names['energy'] = 'e.dat'
    dump_header['energy'] = 'Time'.rjust(acc1) + ''.join(arr1) + '\n'
    dump_format['energy'] = ('{:12.4f}' +
                             ''.join('{:16.10f}' for i in range(6)) + '\n')

    # autocorrelation function
    arr1 = ('      Re a(t)','         Im a(t)','         abs a(t)')
    bfile_names['auto'] = 'auto.dat'
    dump_header['auto'] = 'Time'.rjust(acc1) + ''.join(arr1) + '\n'
    dump_format['auto'] = ('{:12.4f}' +
                             ''.join('{:16.10f}' for i in range(3)) + '\n')

    # trajectory matrices
    tfile_names['hessian']   = 'hessian.dat'

    # bundle matrices
    bfile_names['t']         = 't.dat'
    bfile_names['v']         = 'v.dat'
    bfile_names['s']         = 's.dat'
    bfile_names['sdot']      = 'sdot.dat'
    bfile_names['h']         = 'h.dat'
    bfile_names['heff']      = 'heff.dat'
    bfile_names['t_overlap'] = 't_overlap.dat'


def print_traj_row(label, key, data):
    """Appends a row of data, formatted by entry 'fkey' in formats to
    file 'filename'."""
    filename = tfile_names[key] + '.' + str(label)

    if not os.path.isfile(filename):
        with open(filename, 'x') as outfile:
            outfile.write(dump_header[key])
            outfile.write(dump_format[key].format(*data))
    else:
        with open(filename, 'a') as outfile:
            outfile.write(dump_format[key].format(*data))


def print_traj_mat(time, key, mat):
    """Prints a matrix to file with a time label."""
    filename = tfile_names[key]

    with open(filename, 'a') as outfile:
        outfile.write('{:9.2f}\n'.format(time))
        outfile.write(np.array2string(mat,
                      formatter={'complex_kind':lambda x: '{: 15.8e}'.format(x)})+'\n')


def print_wfn_row(key, data):
    """Appends a row of data, formatted by entry 'fkey' in formats to
    file 'filename'."""
    filename = bfile_names[key]

    if not os.path.isfile(filename):
        with open(filename, 'x') as outfile:
            outfile.write(dump_header[key])
            outfile.write(dump_format[key].format(*data))
    else:
        with open(filename, 'a') as outfile:
            outfile.write(dump_format[key].format(*data))


def print_wfn_mat(time, key, mat):
    """Prints a matrix to file with a time label."""
    filename = bfile_names[key]

    with open(filename, 'a') as outfile:
        outfile.write('{:9.2f}\n'.format(time))
        outfile.write(np.array2string(mat,
                      formatter={'complex_kind':lambda x: '{: 15.8e}'.format(x)})+'\n')<|MERGE_RESOLUTION|>--- conflicted
+++ resolved
@@ -597,17 +597,12 @@
                 dset = chkpt[t_grp+'/'+data_label]
                 pes.add_data(data_label, dset[t_row])
 
-<<<<<<< HEAD
-    # if MOs are present as an attribute, read them in
-    if 'mo' in chkpt[t_grp].attrs.keys():
-        pes.add_data('mo', chkpt[t_grp].attrs['mo'])
-
-    # currently, momentum has to be read in separately
-    momt    = chkpt[t_grp+'/momentum'][t_row]
-=======
+        # if MOs are present as an attribute, read them in
+        if 'mo' in chkpt[t_grp].attrs.keys():
+            pes.add_data('mo', chkpt[t_grp].attrs['mo'])
+
         # currently, momentum has to be read in separately
         momt    = chkpt[t_grp+'/momentum'][t_row]
->>>>>>> 6518c07e
 
         new_traj.state  = int(state)
         new_traj.parent = int(parent)
@@ -637,17 +632,12 @@
                 dset = chkpt[c_grp+'/'+data_label]
                 pes.add_data(data_label, dset[c_row])
 
-<<<<<<< HEAD
-    # if MOs are present as an attribute, read them in
-    if 'mo' in chkpt[t_grp].attrs.keys():
-        pes.add_data('mo', chkpt[t_grp].attrs['mo'])
-
-    # currently, momentum has to be read in separately
-    momt    = chkpt[c_grp+'/momentum'][c_row]
-=======
+        # if MOs are present as an attribute, read them in
+        if 'mo' in chkpt[t_grp].attrs.keys():
+            pes.add_data('mo', chkpt[t_grp].attrs['mo'])
+
         # currently, momentum has to be read in separately
         momt    = chkpt[c_grp+'/momentum'][c_row]
->>>>>>> 6518c07e
 
         new_cent.parents = [int(i) for i in parent]
         new_cent.states  = [int(i) for i in states]
