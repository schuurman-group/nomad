--- conflicted
+++ resolved
@@ -7,75 +7,7 @@
 import src.fmsio.fileio as fileio
 integrals = __import__('src.integrals.'+glbl.fms['integrals'],fromlist=['a'])
 
-<<<<<<< HEAD
 
-def fms_step_trajectory(traj, init_time, dt):
-    """Propagates a single trajectory.
-
-    Used to backward/forward propagate a trajectory during spawning.
-    NOTE: fms_step_bundle and fms_step_trajectory could/should probably
-    be integrated somehow...
-    """
-    integrator = __import__('src.propagators.' + glbl.fms['propagator'],
-                            fromlist=['a'])
-
-    current_time = init_time
-    end_time     = init_time + dt
-    time_step    = dt
-    min_time_step = dt / 2.**5
-
-    while current_time < end_time:
-        # save the bundle from previous step in case step rejected
-        traj0 = traj.copy()
-
-        # propagate single trajectory
-        integrator.propagate_trajectory(traj, time_step)
-
-        # update current time
-        proposed_time = current_time + time_step
-
-        # check time_step is fine, energy/amplitude conserved
-        accept = check_step_trajectory(traj0, traj)
-
-        # if everything is ok..
-        if accept:
-            current_time = proposed_time
-        else:
-            # redo time step
-            # recall -- this time trying to propagate
-            # to the failed step
-            time_step  = 0.5 * time_step
-
-            if  time_step < min_time_step:
-                fileio.print_fms_logfile('general',
-                                         ['minimum time step exceeded -- STOPPING.'])
-                raise ValueError('fms_step_trajectory')
-
-            # reset the beginning of the time step
-            traj = traj0.copy()
-            # go back to the beginning of the while loop
-            continue
-
-
-# check if we should reject a macro step because we're in a coupling region
-#
-def check_step_trajectory(traj0, traj):
-    """Checks if we should reject a macro step because we're in a
-    coupling region.
-
-    ... or energy conservation
-    Only need to check traj which exist in master0. If spawned, will be
-    last entry(ies) in master.
-    """
-    energy_old = traj0.classical()
-    energy_new = traj.classical()
-
-    # If we pass all the tests, return 'success'
-    return not abs(energy_old - energy_new) > glbl.fms['energy_jump_toler']
-
-
-=======
->>>>>>> 6bec6f09
 def adjust_child(parent, child, scale_dir):
     """Adjust the child momentum so that child and parent have the same
     energy
@@ -108,8 +40,8 @@
     p_perp = p_child - p_para
 
     # the kinetic energy is given by:
-    # KE = (P . P) * / (2M) 
-    #    = (x * p_para + p_perp).(x * p_para + p_perp) / (2M) 
+    # KE = (P . P) * / (2M)
+    #    = (x * p_para + p_perp).(x * p_para + p_perp) / (2M)
     #    = x^2 * (p_para.p_para) / 2M + 2.*x*(p_para.p_perp) / 2M + (p_perp.p_perp) / 2M
     #    = x^2 * KE_para_para + x * KE_para_perp + KE_perp_perp
     inv_mass     = 1. / (2. * child.masses())
@@ -160,13 +92,13 @@
 
     return t_overlap_bundle
 
-#
+
 def max_nuc_overlap(bundle, overlap_traj, overlap_state=None):
-    """return the maximum overlap between the nuclear component of 
+    """return the maximum overlap between the nuclear component of
        traj_i, and other trajectories in the bundle. If overlap_state
        is specified, only consider overlap with trajectories on state
        overlap_state"""
- 
+
     max_sij = 0.
     for j in range(bundle.n_traj()):
         if not bundle.traj[j].alive or j == overlap_traj:
@@ -174,12 +106,12 @@
 
         if overlap_state is None or bundle.traj[j].state == overlap_state:
             max_sij = max(max_sij, abs(integrals.traj_overlap(
-                                             bundle.traj[overlap_traj], 
+                                             bundle.traj[overlap_traj],
                                              bundle.traj[j], nuc_only=True)))
-              
-    return max_sij   
 
-#
+    return max_sij
+
+
 def write_spawn_log(entry_time, spawn_time, exit_time, parent, child):
     """Packages data to print to the spawn log."""
     # add a line entry to the spawn log
