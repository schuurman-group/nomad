--- conflicted
+++ resolved
@@ -78,12 +78,7 @@
     #   p(t+dt) = p(t) + 0.5*m*(a(t) + a(t+dt))*dt
     # --> need to compute forces at new geometry
     x1 = x0 + v0*dt + 0.5 * (f0/mass) * dt**2
-<<<<<<< HEAD
-    
-    #-------------------------------------------
-=======
 
->>>>>>> 88bee4ca
     # update x
     traj.update_x(x1)
 
