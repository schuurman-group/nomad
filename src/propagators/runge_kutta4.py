"""
Routines for propagation with the 4th order Runge-Kutta algorithm.

All propagators have to define a function "propagate_bundle" that
takes a trajectory argument and a time step argument.

4th order Runge-Kutta:
  x(t+dt) = x(t) + dt/6 * (kv1 + 2*kv2 + 2*kv3 + kv4)
  p(t+dt) = p(t) + dt/6 * (ka1 + 2*ka2 + 2*ka3 + ka4)
  ky1 = f(t, y(t)) = dy(t)/dt
  ky2 = f(t+dt/2, y(t)+ky1*dt/2)
  ky3 = f(t+dt/2, y(t)+ky2*dt/2)
  ky4 = f(t+dt, y(t)+ky3*dt)
"""
import numpy as np
import src.fmsio.glbl as glbl
import src.dynamics.timings as timings
import src.dynamics.surface as surface


def propagate_bundle(master, dt):
    """Propagates the Bundle object with RK4."""
    timings.start('propagators.propagate_bundle')
    ncrd = glbl.fms['num_particles'] * glbl.fms['dim_particles']
    mass = master.traj[0].masses()

    x0   = np.zeros((master.nalive, ncrd))
    p0   = np.zeros((master.nalive, ncrd))
    g0   = np.zeros(master.nalive)
    xnew = np.zeros((master.nalive, ncrd))
    pnew = np.zeros((master.nalive, ncrd))
    gnew = np.zeros(master.nalive)

    # initialize position,momentum,phase
    amp0 = master.amplitudes()
    for i in range(master.nalive):
        ii = master.alive[i]
        x0[i,:]   = master.traj[ii].x()
        p0[i,:]   = master.traj[ii].p()
        g0[i]     = master.traj[ii].phase()
        xnew[i,:] = master.traj[ii].x()
        pnew[i,:] = master.traj[ii].p()
        gnew[i]   = master.traj[ii].phase()

    # determine k1, k2, k3, k4
    rk_ordr = 4
    k_mult  = np.array([1., 2., 2., 1.])
    t_step  = dt / k_mult
    dt_seg = dt / sum(k_mult)

    # Do 4th order RK
    H_list = []
    for rk in range(rk_ordr):
        # determine x, p, phase at f(t,x)
        H_list.append(master.Heff)
        for i in range(master.nalive):
            ii = master.alive[i]

            xdot = master.traj[ii].velocity()
            pdot = master.traj[ii].force() / mass
            gdot = master.traj[ii].phase_dot()

            xnew[i,:] += dt_seg * k_mult[rk] * xdot
            pnew[i,:] += dt_seg * k_mult[rk] * pdot
            gnew[i]   += dt_seg * k_mult[rk] * gdot

            if rk != (rk_ordr-1):
                master.traj[ii].update_x(x0[i,:] + t_step[rk] * xdot)
                master.traj[ii].update_p(p0[i,:] + t_step[rk] * pdot)
                master.traj[ii].update_phase(g0[i] + t_step[rk] * gdot)
            else:
                master.traj[ii].update_x( xnew[i,:] )
                master.traj[ii].update_p( pnew[i,:] )
                master.traj[ii].update_phase( gnew[i] )

        # update potential energy surfaces and Heff
        surface.update_pes(master)

    amp_sum = 0
    for H_elem, mult in zip(H_list, k_mult):
        master.update_amplitudes(dt, 10, H_elem, amp0)
        amp_sum += mult * master.amplitudes()
    master.set_amplitudes(amp_sum / sum(k_mult))

    timings.stop('propagators.propagate_bundle')

def propagate_trajectory(traj, dt):
    """Propagates a single trajectory with RK4."""
    timings.start('propagators.propagate_trajectory')

<<<<<<< HEAD
    ncrd = glbl.fms['num_particles'] * glbl.fms['dim_particles']    
=======
>>>>>>> 88bee4ca
    mass = traj.masses()

    # determine k1, k2, k3, k4
    rk_ordr = 4
    k_mult  = np.array([1., 2., 2., 1.])
    t_step  = dt / k_mult
    dt_seg  = dt / sum(k_mult)

    # initialize values
    x0   = traj.x()
    xnew = traj.x()
    pnew = traj.p()
    gnew = traj.phase()

    # Do 4th order RK
    for rk in range(rk_ordr):
        xdot = traj.velocity()
        pdot = traj.force() / mass
        gdot = traj.phase_dot()

        xnew += dt_seg * k_mult[rk] * xdot
        pnew += dt_seg * k_mult[rk] * pdot
        gnew += dt_seg * k_mult[rk] * gdot
        if rk != (rk_ordr-1):
            traj.update_x( x0 + t_step[rk]*xdot )
        else:
            traj.update_x( xnew )
            traj.update_p( pnew )
            traj.update_phase( gnew )

        # update potential energy surface only for traj
        surface.update_pes_traj(traj)

    timings.stop('propagators.propagate_trajectory')<|MERGE_RESOLUTION|>--- conflicted
+++ resolved
@@ -88,10 +88,6 @@
     """Propagates a single trajectory with RK4."""
     timings.start('propagators.propagate_trajectory')
 
-<<<<<<< HEAD
-    ncrd = glbl.fms['num_particles'] * glbl.fms['dim_particles']    
-=======
->>>>>>> 88bee4ca
     mass = traj.masses()
 
     # determine k1, k2, k3, k4
