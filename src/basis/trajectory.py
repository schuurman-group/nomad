"""
The Trajectory object and its associated functions.
"""
import sys
import copy
import numpy as np
import src.dynamics.timings as timings
import src.fmsio.glbl as glbl


class Trajectory:
    """Class constructor for the Trajectory object."""
    def __init__(self, nstates, dim, width=None, mass=None, crd_dim=3,
                 label=0, parent=0):
        # total number of states
        self.nstates = int(nstates)
        # dimensionality of the trajectory
        self.dim     = int(dim)
        # widths of gaussians for each dimension
        if width is None:
            self.width = np.zeros(dim)
        else:
            self.width = np.asarray(width)
        # masses associated with each dimension
        if mass is None:
            self.mass = np.zeros(dim)
        else:
            self.mass = np.array(mass)
        # dimension of the coordinate system
        #(i.e. ==3 for Cartesian, ==3N-6 for internals)
        self.crd_dim = crd_dim
        # unique identifier for trajectory
        self.label        = label
        # trajectory that spawned this one:
        self.parent     = parent

        # current position of the trajectory
        self.pos        = np.zeros(self.dim)
        # current momentum of the trajectory
        self.mom        = np.zeros(self.dim)
        # state trajectory exists on
        self.state      = 0
        # whether the trajectory is alive (i.e. contributes to the wavefunction)
        self.alive      = True
        # whether the trajectory is active (i.e. is being propagated)
        self.active     = True
        # amplitude of trajectory
        self.amplitude  = 0j
        # phase of the trajectory
        self.gamma      = 0.
        # time from which the death watch begini as
        self.deadtime   = -1.
        # time of last spawn
        self.last_spawn = np.zeros(self.nstates)
        # time trajectory last left coupling region
        self.exit_time  = np.zeros(self.nstates)

        # name of interface to get potential information
        self.interface = __import__('src.interfaces.' +
                               glbl.fms['interface'], fromlist = ['a'])

        # data structure to hold the pes data from the interface
        self.pes_data  = None

    @timings.timed
    def copy(self):
        """Copys a Trajectory object with new references."""
        new_traj = Trajectory(self.nstates, self.dim, self.width, self.mass,
                              self.crd_dim, self.label, self.parent)
        new_traj.state      = copy.copy(self.state)
        new_traj.alive      = copy.copy(self.alive)
        new_traj.amplitude  = copy.copy(self.amplitude)
        new_traj.gamma      = copy.copy(self.gamma)
        new_traj.deadtime   = copy.copy(self.deadtime)
        new_traj.pos        = copy.deepcopy(self.pos)
        new_traj.mom        = copy.deepcopy(self.mom)
        new_traj.last_spawn = copy.deepcopy(self.last_spawn)
        new_traj.exit_time  = copy.deepcopy(self.exit_time)
        if self.pes_data is not None:
            new_traj.pes_data = self.pes_data.copy()
        return new_traj

    #-------------------------------------------------------------------
    #
    # Trajectory status functions
    #
    #--------------------------------------------------------------------
    def dead(self, time, uncoupled_thresh):
        """Returns true if the trajectory is dead."""
        return self.deadtime != -1 and (time - self.deadtime) > uncoupled_thresh

    #----------------------------------------------------------------------
    #
    # Functions for setting basic pes information from trajectory
    #
    #----------------------------------------------------------------------
    def update_x(self, pos):
        """Updates the position of the trajectory.
        """
        self.pos = np.array(pos)

    def update_p(self, mom):
        """Updates the momentum of the trajectory.
        """
        self.mom = np.array(mom)

    def update_phase(self, phase):
        """Updates the nuclear phase."""
        self.gamma = phase
        #self.gamma = 0.5 * np.dot(self.x(), self.p())
        if abs(self.gamma) > 2*np.pi:
            self.gamma = self.gamma % 2*np.pi

    def update_amplitude(self, amplitude):
        """Updates the amplitude of the trajectory."""
        self.amplitude = amplitude

    def update_pes_info(self, pes_info):
        """Updates information about the potential energy surface."""
        self.pes_data = pes_info.copy()

    #-----------------------------------------------------------------------
    #
    # Functions for retrieving basic pes information from trajectory
    #
    #-----------------------------------------------------------------------
    def x(self):
        """Returns the position of the trajectory as an array."""
        return self.pos

    def p(self):
        """Returns the momentum of the trajectory as an array."""
        return self.mom

    def phase(self):
        """Returns the phase of the trajectory."""
        return self.gamma

    def masses(self):
        """Returns a vector containing masses associated with each dimension"""
        return self.mass

    def widths(self):
        """Returns a vector containing the widths of the basis functions
        along each degree of freedom."""
        return self.width

    #--------------------------------------------------------------------
    #
    # Functions to update information about the potential energy surface
    #
    #--------------------------------------------------------------------
    def energy(self, state):
        """Returns the potential energies.

        Add the energy shift right here. If not current, recompute them.
        """
        if np.linalg.norm(self.pes_data.geom - self.x()) > glbl.fpzero:
            print('WARNING: trajectory.energy() called, ' +
                  'but pes_geom != trajectory.x(). ID=' + str(self.label))
        return self.pes_data.potential[state] + float(glbl.fms['pot_shift'])

    def derivative(self, state_i, state_j):
        """Returns the derivative with ket state = rstate.

        Bra state assumed to be the current state.
        """
        if np.linalg.norm(self.pes_data.geom - self.x()) > glbl.fpzero:
            print('WARNING: trajectory.derivative() called, ' +
                  'but pes_geom != trajectory.x(). ID=' + str(self.label))
        return self.pes_data.deriv[:, state_i, state_j]

    def scalar_coup(self, state_i, state_j):
        """Returns the scalar coupling for Hamiltonian
           block (self.state,c_state)."""
        if 'scalar_coup' not in self.pes_data.data_keys:
            return 0.
        return self.pes_data.scalar_coup[state_i, state_j]

    #------------------------------------------------------------------------
    #
    # Computed quantities from the trajectory
    #
    #------------------------------------------------------------------------
    def potential(self):
        """Returns classical potential energy of the trajectory."""
        return self.energy(self.state)

    def kinetic(self):
        """Returns classical kinetic energy of the trajectory."""
        return sum( self.p() * self.p() / (2. * self.masses()))

    def classical(self):
        """Returns the classical energy of the trajectory."""
        return self.potential() + self.kinetic()

    def velocity(self):
        """Returns the velocity of the trajectory."""
        return self.p() / self.masses()

    def force(self):
        """Returns the gradient of the trajectory state."""
        return -self.derivative(self.state, self.state)

    def phase_dot(self):
        """Returns time derivatives of the phase."""
        # d[gamma]/dt = T - V - alpha/(2M)
        if glbl.fms['phase_prop'] == 0:
            return 0.
        else:
            return (self.kinetic() - self.potential() -
                    sum(self.widths() / (2. * self.masses())))
            #return 0.5*(np.dot(self.force(),self.x())+np.dot(self.p(),self.p()))

    def coupling_norm(self, j_state):
        """Returns the norm of the coupling vector."""
        if self.same_state(j_state):
            return 0.
        return np.linalg.norm(self.derivative(self.state, j_state))

    def coup_dot_vel(self, j_state):
        """Returns the coupling dotted with the velocity."""
        if self.same_state(j_state):
            return 0.
        return np.dot( self.velocity(), self.derivative(self.state, j_state) )

    def eff_coup(self, j_state):
        """Returns the effective coupling."""
        if self.same_state(j_state):
            return 0.
        # F.p/m
        coup = self.coup_dot_vel(j_state)
        # G
        if glbl.fms['coupling_order'] > 1:
            coup += self.scalar_coup(self.state, j_state)

        return coup

    def same_state(self, j_state):
        """Determines if a given state is the same as the trajectory state."""
        return self.state == j_state

    #--------------------------------------------------------------------------
    #
    # routines to write/read trajectory from a file stream
    #
    #--------------------------------------------------------------------------
    def write_trajectory(self, chkpt):
        """Writes trajectory information to a file stream."""
        np.set_printoptions(precision=8, linewidth=80, suppress=False)
        chkpt.write('     {:5s}            alive\n'.format(str(self.alive)))
        chkpt.write('{:10d}            nstates\n'.format(self.nstates))
        chkpt.write('{:10d}            traj ID\n'.format(self.label))
        chkpt.write('{:10d}            state\n'.format(self.state))
        chkpt.write('{:10d}            parent ID\n'.format(self.parent))
        chkpt.write('{:10.2f}            dead time\n'.format(self.deadtime))
        chkpt.write('{:16.12f}      phase\n'.format(self.gamma))
        chkpt.write('{:16.12f}         amplitude\n'.format(self.amplitude))
        chkpt.write('# potential energy -- nstates\n')
        energies = np.array([self.energy(i) for i in range(self.nstates)])
        energies.tofile(chkpt, ' ', '%14.10f')
        chkpt.write('\n# exit coupling region\n')
        self.exit_time.tofile(chkpt, ' ', '%8.2f')
        chkpt.write('\n# last spawn\n')
        self.last_spawn.tofile(chkpt, ' ', '%8.2f')
        chkpt.write('\n# position\n')
        self.x().tofile(chkpt, ' ', '%12.8f')
        chkpt.write('\n# momentum\n')
        self.p().tofile(chkpt, ' ', '%12.8f')

        # Writes out gradient
        chkpt.write('\n# gradient state = {:4d}\n'.format(self.state))
        self.derivative(self.state,self.state).tofile(chkpt, ' ', '%16.10e')

        # write out the coupling
        for i in range(self.nstates):
            if i != self.state:
<<<<<<< HEAD
                chkpt.write('# coupling state = {:4d}\n'.format(i))
                self.derivative(self.state,i).tofile(chkpt, ' ', '%16.10e')
                chkpt.write('\n')
=======
                chkpt.write('\n# coupling state = {:4d}\n'.format(i))
                self.derivative(self.state,i).tofile(chkpt, ' ', '%16.10e')
>>>>>>> fd25cc5b

    def read_trajectory(self, chkpt):
        """Reads the trajectory information from a file.

        This assumes the trajectory invoking this function has been
        initially correctly and can hold all the information.
        """
        self.alive     = bool(chkpt.readline().split()[0])
        self.nstates   = int(chkpt.readline().split()[0])
        self.label     = int(chkpt.readline().split()[0])
        self.state     = int(chkpt.readline().split()[0])
        self.parent    = int(chkpt.readline().split()[0])
        self.deadtime  = float(chkpt.readline().split()[0])
        self.gamma     = float(chkpt.readline().split()[0])
        self.amplitude = complex(chkpt.readline().split()[0])

        # create Surface object, if doesn't already exist
        if self.pes_data is None:
            self.pes_data = self.interface.Surface(self.label, self.nstates,
                                                   self.dim, self.crd_dim)

        # potential energy -- nstates
        chkpt.readline()
        self.pes_data.potential = np.fromstring(chkpt.readline(), sep=' ', dtype=float)
        # exit coupling region
        chkpt.readline()
        self.exit_time = np.fromstring(chkpt.readline(), sep=' ', dtype=float)
        # last spawn
        chkpt.readline()
        self.last_spawn = np.fromstring(chkpt.readline(), sep=' ', dtype=float)
        # position
        chkpt.readline()
        self.update_x(np.fromstring(chkpt.readline(), sep=' ', dtype=float))
        # momentum
        chkpt.readline()
        self.update_p(np.fromstring(chkpt.readline(), sep=' ', dtype=float))

        # read gradients
        chkpt.readline()
        self.pes_data.deriv[:,self.state,self.state] = np.fromstring(chkpt.readline(),
                                                                     sep=' ', dtype=float)

        # read couplings
        for i in range(self.nstates):
            if i != self.state:
                chkpt.readline()
                self.pes_data.deriv[:,self.state,i] = np.fromstring(chkpt.readline(),
                                                                    sep=' ', dtype=float)
                self.pes_data.deriv[:,i,self.state] = -self.pes_data.deriv[:,self.state,i]
<|MERGE_RESOLUTION|>--- conflicted
+++ resolved
@@ -275,14 +275,10 @@
         # write out the coupling
         for i in range(self.nstates):
             if i != self.state:
-<<<<<<< HEAD
                 chkpt.write('# coupling state = {:4d}\n'.format(i))
                 self.derivative(self.state,i).tofile(chkpt, ' ', '%16.10e')
                 chkpt.write('\n')
-=======
-                chkpt.write('\n# coupling state = {:4d}\n'.format(i))
-                self.derivative(self.state,i).tofile(chkpt, ' ', '%16.10e')
->>>>>>> fd25cc5b
+
 
     def read_trajectory(self, chkpt):
         """Reads the trajectory information from a file.
