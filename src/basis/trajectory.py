"""
The Trajectory object and its associated functions.
"""
import sys
import copy
import numpy as np
import src.dynamics.timings as timings
import src.fmsio.glbl as glbl


class Trajectory:
    """Class constructor for the Trajectory object."""
    def __init__(self, nstates, dim, width=None, mass=None,
                 label=0, parent=0):
        # total number of states
        self.nstates = int(nstates)
        # dimensionality of the trajectory
        self.dim     = int(dim)
        # widths of gaussians for each dimension
        if width is None:
            self.width = np.zeros(dim)
        else:
            self.width = np.asarray(width)
        # masses associated with each dimension
        if mass is None:
            self.mass = np.zeros(dim)
        else:
            self.mass = np.array(mass)
        # unique identifier for trajectory
        self.label        = label
        # trajectory that spawned this one:
        self.parent     = parent

        # current position of the trajectory
        self.pos        = np.zeros(self.dim)
        # current momentum of the trajectory
        self.mom        = np.zeros(self.dim)
        # state trajectory exists on
        self.state      = 0
        # whether the trajectory is alive (i.e. contributes to the wavefunction)
        self.alive      = True
        # whether the trajectory is active (i.e. is being propagated)
        self.active     = True
        # amplitude of trajectory
        self.amplitude  = 0j
        # phase of the trajectory
        self.gamma      = 0.
        # time from which the death watch begini as
        self.deadtime   = -1.
        # time of last spawn
        self.last_spawn = np.zeros(self.nstates)
        # time trajectory last left coupling region
        self.exit_time  = np.zeros(self.nstates)

        # name of interface to get potential information
        self.interface = __import__('src.interfaces.' +
                               glbl.interface['interface'], fromlist = ['a'])

        # data structure to hold the pes data from the interface
        self.pes_data  = None

    @timings.timed
    def copy(self):
        """Copys a Trajectory object with new references."""
        new_traj = Trajectory(self.nstates, self.dim, self.width, self.mass,
                              self.label, self.parent)
        new_traj.state      = copy.copy(self.state)
        new_traj.alive      = copy.copy(self.alive)
        new_traj.amplitude  = copy.copy(self.amplitude)
        new_traj.gamma      = copy.copy(self.gamma)
        new_traj.deadtime   = copy.copy(self.deadtime)
        new_traj.pos        = copy.deepcopy(self.pos)
        new_traj.mom        = copy.deepcopy(self.mom)
        new_traj.last_spawn = copy.deepcopy(self.last_spawn)
        new_traj.exit_time  = copy.deepcopy(self.exit_time)
        if self.pes_data is not None:
            new_traj.pes_data = self.pes_data.copy()
        return new_traj

    #-------------------------------------------------------------------
    #
    # Trajectory status functions
    #
    #--------------------------------------------------------------------
    def dead(self, time, uncoupled_thresh):
        """Returns true if the trajectory is dead."""
        return self.deadtime != -1 and (time - self.deadtime) > uncoupled_thresh

    #----------------------------------------------------------------------
    #
    # Functions for setting basic pes information from trajectory
    #
    #----------------------------------------------------------------------
    def update_x(self, pos):
        """Updates the position of the trajectory.
        """
        self.pos = np.array(pos)

    def update_p(self, mom):
        """Updates the momentum of the trajectory.
        """
        self.mom = np.array(mom)

    def update_phase(self, phase):
        """Updates the nuclear phase."""
<<<<<<< HEAD
        self.gamma = phase
        #self.gamma = 0.5 * np.dot(self.x(), self.p())
        if abs(self.gamma) > 2*np.pi:
            self.gamma = self.gamma % 2*np.pi
=======
        if glbl.propagate['phase_prop'] != 0:
            self.gamma = phase
            #self.gamma = 0.5 * np.dot(self.x(), self.p())
            if abs(self.gamma) > 2*np.pi:
                self.gamma = self.gamma % 2*np.pi
>>>>>>> f36b9cd2

    def update_amplitude(self, amplitude):
        """Updates the amplitude of the trajectory."""
        self.amplitude = amplitude

    def update_pes_info(self, pes_info):
        """Updates information about the potential energy surface."""
        self.pes_data = pes_info.copy()

    #-----------------------------------------------------------------------
    #
    # Functions for retrieving basic pes information from trajectory
    #
    #-----------------------------------------------------------------------
    def x(self):
        """Returns the position of the trajectory as an array."""
        return self.pos

    def p(self):
        """Returns the momentum of the trajectory as an array."""
        return self.mom

    def phase(self):
        """Returns the phase of the trajectory."""
        return self.gamma

    def masses(self):
        """Returns a vector containing masses associated with each dimension"""
        return self.mass

    def widths(self):
        """Returns a vector containing the widths of the basis functions
        along each degree of freedom."""
        return self.width

    #--------------------------------------------------------------------
    #
    # Functions to update information about the potential energy surface
    #
    #--------------------------------------------------------------------
    def energy(self, state):
        """Returns the potential energies.

        Add the energy shift right here. If not current, recompute them.
        """
        if np.linalg.norm(self.pes_data.geom - self.x()) > glbl.fpzero:
            print('WARNING: trajectory.energy() called, ' +
                  'but pes_geom != trajectory.x(). ID=' + str(self.label))
<<<<<<< HEAD
        return self.pes_data.potential[state] + float(glbl.fms['pot_shift'])
=======
        return (self.pes_data.potential[state] + float(glbl.propagate['pot_shift']))
>>>>>>> f36b9cd2

    def derivative(self, state_i, state_j):
        """Returns the derivative with ket state = rstate.

        Bra state assumed to be the current state.
        """
        if np.linalg.norm(self.pes_data.geom - self.x()) > glbl.fpzero:
            print('WARNING: trajectory.derivative() called, ' +
                  'but pes_geom != trajectory.x(). ID=' + str(self.label))
        return self.pes_data.deriv[:, state_i, state_j]

    def scalar_coup(self, state_i, state_j):
        """Returns the scalar coupling for Hamiltonian
           block (self.state,c_state)."""
        if 'scalar_coup' not in self.pes_data.data_keys:
            return 0.
        return self.pes_data.scalar_coup[state_i, state_j]

    #------------------------------------------------------------------------
    #
    # Computed quantities from the trajectory
    #
    #------------------------------------------------------------------------
    def potential(self):
        """Returns classical potential energy of the trajectory."""
        return self.energy(self.state)

    def kinetic(self):
        """Returns classical kinetic energy of the trajectory."""
        return sum( self.p() * self.p() * self.interface.kecoeff )

    def classical(self):
        """Returns the classical energy of the trajectory."""
        return self.potential() + self.kinetic()

    def velocity(self):
        """Returns the velocity of the trajectory."""
        return self.p() / self.masses()

    def force(self):
        """Returns the gradient of the trajectory state."""
        return -self.derivative(self.state, self.state)

    def phase_dot(self):
        """Returns time derivatives of the phase."""
        # d[gamma]/dt = T - V - alpha/(2M)
<<<<<<< HEAD
        if not glbl.fms['phase_prop']:
=======
        if glbl.propagate['phase_prop'] == 0:
>>>>>>> f36b9cd2
            return 0.
        else:
            return (self.kinetic() - self.potential() -
                    sum(self.widths() / (2. * self.masses())))
            #return 0.5*(np.dot(self.force(),self.x())+np.dot(self.p(),self.p()))

    def coupling_norm(self, j_state):
        """Returns the norm of the coupling vector."""
        if self.same_state(j_state):
            return 0.
        return np.linalg.norm(self.derivative(self.state, j_state))

    def coup_dot_vel(self, j_state):
        """Returns the coupling dotted with the velocity."""
        if self.same_state(j_state):
            return 0.
        return np.dot( self.velocity(), self.derivative(self.state, j_state) )

    def eff_coup(self, j_state):
        """Returns the effective coupling."""
        if self.same_state(j_state):
            return 0.
        # F.p/m
        coup = self.coup_dot_vel(j_state)
        # G
        if glbl.interface['coupling_order'] > 1:
            coup += self.scalar_coup(self.state, j_state)

        return coup

    def same_state(self, j_state):
        """Determines if a given state is the same as the trajectory state."""
        return self.state == j_state

    #--------------------------------------------------------------------------
    #
    # routines to write/read trajectory from a file stream
    #
    #--------------------------------------------------------------------------
    def write_trajectory(self, chkpt):
        """Writes trajectory information to a file stream."""
        np.set_printoptions(precision=8, linewidth=80, suppress=False)
        chkpt.write('     {:5s}            alive\n'.format(str(self.alive)))
        chkpt.write('{:10d}            nstates\n'.format(self.nstates))
        chkpt.write('{:10d}            traj ID\n'.format(self.label))
        chkpt.write('{:10d}            state\n'.format(self.state))
        chkpt.write('{:10d}            parent ID\n'.format(self.parent))
        chkpt.write('{:10.2f}            dead time\n'.format(self.deadtime))
        chkpt.write('{:16.12f}      phase\n'.format(self.gamma))
        chkpt.write('{:16.12f}         amplitude\n'.format(self.amplitude))
        chkpt.write('# potential energy -- nstates\n')
        energies = np.array([self.energy(i) for i in range(self.nstates)])
        energies.tofile(chkpt, ' ', '%14.10f')
        chkpt.write('\n# exit coupling region\n')
        self.exit_time.tofile(chkpt, ' ', '%8.2f')
        chkpt.write('\n# last spawn\n')
        self.last_spawn.tofile(chkpt, ' ', '%8.2f')
        chkpt.write('\n# position\n')
        self.x().tofile(chkpt, ' ', '%12.8f')
        chkpt.write('\n# momentum\n')
        self.p().tofile(chkpt, ' ', '%12.8f')

        # Writes out gradient
        chkpt.write('\n# gradient state = {:4d}\n'.format(self.state))
        self.derivative(self.state,self.state).tofile(chkpt, ' ', '%16.10e')

        # write out the coupling
        for i in range(self.nstates):
            if i != self.state:
                chkpt.write('# coupling state = {:4d}\n'.format(i))
                self.derivative(self.state,i).tofile(chkpt, ' ', '%16.10e')
                chkpt.write('\n')


    def read_trajectory(self, chkpt):
        """Reads the trajectory information from a file.

        This assumes the trajectory invoking this function has been
        initially correctly and can hold all the information.
        """
        self.alive     = bool(chkpt.readline().split()[0])
        self.nstates   = int(chkpt.readline().split()[0])
        self.label     = int(chkpt.readline().split()[0])
        self.state     = int(chkpt.readline().split()[0])
        self.parent    = int(chkpt.readline().split()[0])
        self.deadtime  = float(chkpt.readline().split()[0])
        self.gamma     = float(chkpt.readline().split()[0])
        self.amplitude = complex(chkpt.readline().split()[0])

        # create Surface object, if doesn't already exist
        if self.pes_data is None:
<<<<<<< HEAD
            self.pes_data = self.interface.Surface(self.label, self.nstates,
                                                   self.dim, self.crd_dim)
=======
            self.pes_data = self.interface.Surface(self.nstates,
                                                   self.dim)
>>>>>>> f36b9cd2

        # potential energy -- nstates
        chkpt.readline()
        self.pes_data.potential = np.fromstring(chkpt.readline(), sep=' ', dtype=float)
        # exit coupling region
        chkpt.readline()
        self.exit_time = np.fromstring(chkpt.readline(), sep=' ', dtype=float)
        # last spawn
        chkpt.readline()
        self.last_spawn = np.fromstring(chkpt.readline(), sep=' ', dtype=float)
        # position
        chkpt.readline()
        self.update_x(np.fromstring(chkpt.readline(), sep=' ', dtype=float))
        # momentum
        chkpt.readline()
        self.update_p(np.fromstring(chkpt.readline(), sep=' ', dtype=float))

        # read gradients
        chkpt.readline()
        self.pes_data.deriv[:,self.state,self.state] = np.fromstring(chkpt.readline(),
                                                                     sep=' ', dtype=float)

        # read couplings
        for i in range(self.nstates):
            if i != self.state:
                chkpt.readline()
                self.pes_data.deriv[:,self.state,i] = np.fromstring(chkpt.readline(),
                                                                    sep=' ', dtype=float)
                self.pes_data.deriv[:,i,self.state] = -self.pes_data.deriv[:,self.state,i]
<|MERGE_RESOLUTION|>--- conflicted
+++ resolved
@@ -103,18 +103,10 @@
 
     def update_phase(self, phase):
         """Updates the nuclear phase."""
-<<<<<<< HEAD
         self.gamma = phase
         #self.gamma = 0.5 * np.dot(self.x(), self.p())
         if abs(self.gamma) > 2*np.pi:
             self.gamma = self.gamma % 2*np.pi
-=======
-        if glbl.propagate['phase_prop'] != 0:
-            self.gamma = phase
-            #self.gamma = 0.5 * np.dot(self.x(), self.p())
-            if abs(self.gamma) > 2*np.pi:
-                self.gamma = self.gamma % 2*np.pi
->>>>>>> f36b9cd2
 
     def update_amplitude(self, amplitude):
         """Updates the amplitude of the trajectory."""
@@ -163,11 +155,7 @@
         if np.linalg.norm(self.pes_data.geom - self.x()) > glbl.fpzero:
             print('WARNING: trajectory.energy() called, ' +
                   'but pes_geom != trajectory.x(). ID=' + str(self.label))
-<<<<<<< HEAD
-        return self.pes_data.potential[state] + float(glbl.fms['pot_shift'])
-=======
-        return (self.pes_data.potential[state] + float(glbl.propagate['pot_shift']))
->>>>>>> f36b9cd2
+        return self.pes_data.potential[state] + glbl.propagate['pot_shift']
 
     def derivative(self, state_i, state_j):
         """Returns the derivative with ket state = rstate.
@@ -214,11 +202,7 @@
     def phase_dot(self):
         """Returns time derivatives of the phase."""
         # d[gamma]/dt = T - V - alpha/(2M)
-<<<<<<< HEAD
-        if not glbl.fms['phase_prop']:
-=======
-        if glbl.propagate['phase_prop'] == 0:
->>>>>>> f36b9cd2
+        if not glbl.propagate['phase_prop']:
             return 0.
         else:
             return (self.kinetic() - self.potential() -
@@ -310,13 +294,8 @@
 
         # create Surface object, if doesn't already exist
         if self.pes_data is None:
-<<<<<<< HEAD
             self.pes_data = self.interface.Surface(self.label, self.nstates,
-                                                   self.dim, self.crd_dim)
-=======
-            self.pes_data = self.interface.Surface(self.nstates,
                                                    self.dim)
->>>>>>> f36b9cd2
 
         # potential energy -- nstates
         chkpt.readline()
