--- conflicted
+++ resolved
@@ -46,9 +46,8 @@
                 new_bundle.cent[i][j] = centroid.copy_cent(orig_bundle.cent[i][j])
                 new_bundle.cent[j][i] = new_bundle.cent[i][j]
 
-<<<<<<< HEAD
     return new_bundle
-=======
+
 def cent_ind(i, j):
     """Returns the index in the cent array of the centroid between
     trajectories i and j."""
@@ -58,8 +57,6 @@
         a = max(i,j)
         b = min(i,j)
         return a*(a-1)//2 + b
-
->>>>>>> dc6d7814
 
 class Bundle:
     """Class constructor for the Bundle object."""
