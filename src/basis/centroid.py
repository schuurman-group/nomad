"""
The Centroid object and its associated functions.
"""
import sys
import copy
import numpy as np
import src.dynamics.timings as timings
import src.fmsio.glbl as glbl

<<<<<<< HEAD
=======
@timings.timed
def copy_cent(orig_cent):
    """Copys a Centroid object with new references."""

    # should do more rigorous checking that "orig_cent" is actually
    # a centroid object
    if orig_cent is None:
        return None

    new_cent = Centroid(nstates=orig_cent.nstates,
                        pstates=orig_cent.pstates,
                        dim    =orig_cent.dim,
                        width  =orig_cent.width,
                        crd_dim=orig_cent.crd_dim,
                        label    =orig_cent.label)
    new_cent.pos        = copy.deepcopy(orig_cent.pos)
    new_cent.mom        = copy.deepcopy(orig_cent.mom)
    new_cent.parent     = copy.deepcopy(orig_cent.parent)
    new_cent.pes_data   = orig_cent.interface.copy_surface(orig_cent.pes_data)
    return new_cent
>>>>>>> 6bec6f09

def cent_label(itraj_id, jtraj_id):
    """return the centroid id for centroid between traj_i, traj_j"""
    idi          = max(itraj_id, jtraj_id)
    idj          = min(itraj_id, jtraj_id)
    return -((idi * (idi - 1) // 2) + idj + 1)

class Centroid:
    """Class constructor for the Centroid object."""
<<<<<<< HEAD
    def __init__(self, traj_i=None, traj_j=None, nstates=0, pstates=[-1,-1],
                 dim=0, width=None, crd_dim=3, cid=-1):
=======
    def __init__(self,
                 traj_i=None,
                 traj_j=None,
                 nstates=0,
                 pstates=[-1,-1],
                 dim=0,
                 width=None,
                 crd_dim=3,
                 label=-1):

>>>>>>> 6bec6f09
        if traj_i is None or traj_j is None:
            # total number of states
            self.nstates = int(nstates)
            # parent states
            self.pstates = pstates
            # dimensionality of the centroid
            self.dim     = int(dim)
            # widths of gaussians for each dimension
            if width is None:
                self.width = np.zeros(dim)
            else:
                self.width = np.asarray(width)
            # dimension of the coordinate system
            #(i.e. ==3 for Cartesian, == 3N-6 for internals)
            self.crd_dim = crd_dim
            # unique identifier for centroid
            self.label     = label
            # current position of the centroid
            self.pos     = np.zeros(self.dim, dtype=float)
            # current momentum of the centroid
<<<<<<< HEAD
            self.mom     = np.zeros(self.dim)
=======
            self.mom     = np.zeros(self.dim, dtype=float)
            # labels of parent trajectories
            self.parent  = np.zeros(2, dtype=int)

>>>>>>> 6bec6f09
        else:
            idi          = max(traj_i.label, traj_j.label)
            idj          = min(traj_i.label, traj_j.label)
            self.parent  = np.array([idj, idi], dtype=int)
            self.nstates = max(traj_i.nstates,traj_j.nstates)
            self.pstates = [traj_i.state, traj_j.state]
            self.dim     = max(traj_i.dim, traj_j.dim)
            self.crd_dim = max(traj_i.crd_dim, traj_j.crd_dim)
            self.label     = -((idi * (idi - 1) // 2) + idj + 1)
            # now update the position in phase space of the centroid
            # if wid_i == wid_j, this is clearly just the simply mean
            # position.
            wid_i = traj_i.widths()
            wid_j = traj_j.widths()
            self.width = 0.5 * (wid_i + wid_j)
            self.pos = (wid_i*traj_i.x() + wid_j*traj_j.x()) / (wid_i+wid_j)
            self.mom = (wid_i*traj_i.p() + wid_j*traj_j.p()) / (wid_i+wid_j)

        # name of interface to get potential information
        self.interface = __import__('src.interfaces.' +
                               glbl.fms['interface'], fromlist = ['a'])

        # data structure to hold the data from the interface
        self.pes_data  = None

    @timings.timed
    def copy(self):
        """Copys a Centroid object with new references."""
        new_cent = Centroid(nstates=self.nstates,
                            pstates=self.pstates,
                            dim    =self.dim,
                            width  =self.width,
                            crd_dim=self.crd_dim,
                            cid    =self.cid)
        new_cent.pos = copy.deepcopy(self.pos)
        new_cent.mom = copy.deepcopy(self.mom)
        if self.pes_data is not None:
            new_cent.pes_data = self.pes_data.copy()
        return new_cent

    #----------------------------------------------------------------------
    #
    # Functions for setting basic pes information from centroid
    #
    #----------------------------------------------------------------------
    def update_x(self, traj_i, traj_j):
        """Updates the position of the centroid."""
        wid_i    = traj_i.widths()
        wid_j    = traj_j.widths()
        self.pos = (wid_i*traj_i.x() + wid_j*traj_j.x()) / (wid_i+wid_j)

    def update_p(self, traj_i, traj_j):
        """Updates the momentum of the centroid."""
        wid_i    = traj_i.widths()
        wid_j    = traj_j.widths()
        self.mom = (wid_i*traj_i.p() + wid_j*traj_j.p()) / (wid_i+wid_j)

    def update_pes_info(self, pes_info):
        """Updates information about the potential energy surface."""
        self.pes_data = pes_info.copy()

    #-----------------------------------------------------------------------
    #
    # Functions for retrieving basic pes information from centroid
    #
    #-----------------------------------------------------------------------
    def x(self):
        """Returns the position of the centroid as an array."""
        return self.pos

    def p(self):
        """Returns the momentum of the centroid as an array."""
        return self.mom

    def widths(self):
        """Returns a vector containing the widths of the basis functions
        along each degree of freedom."""
        return self.width

    #--------------------------------------------------------------------
    #
    # Functions to update information about the potential energy surface
    #
    #--------------------------------------------------------------------
    def energy(self, state):
        """Returns the potential energies.

        Add the energy shift right here. If not current, recompute them.
        """
        if np.linalg.norm(self.pes_data.geom - self.x()) > glbl.fpzero:
            print('WARNING: centroid.energy() called, ' +
                  'but pes_geom != centroid.x(). ID=' + str(self.label))
        return self.pes_data.potential[state] + glbl.fms['pot_shift']

    def derivative(self, state_i, state_j):
        """Returns either a gradient or derivative coupling depending
           on the states in pstates.
        """
        if np.linalg.norm(self.pes_data.geom - self.x()) > glbl.fpzero:
            print('WARNING: trajectory.derivative() called, ' +
                  'but pes_geom != trajectory.x(). ID=' + str(self.label))
        return self.pes_data.deriv[:,state_i, state_j]

    def scalar_coup(self, state_i, state_j):
        """Returns the scalar coupling."""
        if np.linalg.norm(self.pes_data.geom - self.x()) > glbl.fpzero:
            print('WARNING: trajectory.scalar_coup() called, ' +
                  'but pes_geom != trajectory.x(). ID=' + str(self.label))
        if 'scalar_coup' in self.pes_data.data_keys:
            return self.pes_data.scalar_coup[state_i, state_j]
        return 0.

    #------------------------------------------------------------------------
    #
    # Computed quantities from the
    #
    #------------------------------------------------------------------------
    def potential(self):
        """Returns classical potential energy of the centroid."""
        return 0.5 * (self.energy(self.pstate[0]) + self.energy(self.pstate[1]))

    def kinetic(self):
        """Returns classical kinetic energy of the centroid."""
        return sum( self.p() * self.p() / (2. * self.masses()))

    def classical(self):
        """Returns the classical energy of the centroid."""
        return self.potential() + self.kinetic()

    def velocity(self):
        """Returns the velocity of the centroid."""
        return self.p() / self.masses()

    def force(self):
        """Returns the gradient of the centroid state."""
        if not same_state():
            return np.zeros(self.dim)
        return -self.derivative(self.pstates[0], self.pstates[1])

    def coupling_norm(self):
        """Returns the norm of the coupling vector."""
        if self.same_state():
            return 0.
        return np.linalg.norm(self.derivative(self.pstates[0], self.pstates[1]))

    def coup_dot_vel(self):
        """Returns the coupling dotted with the velocity."""
        if self.same_state():
            return 0.
        return np.dot( self.velocity(),
                       self.derivative(self.pstates[0], self.pstates[1]) )

    def eff_coup(self):
        """Returns the effective coupling."""
        if self.same_state():
            return 0.
        # F.p/m
        coup = self.coup_dot_vel()
        # G
        if glbl.fms['coupling_order'] > 1:
            coup += self.scalar_coup(pstates[0], pstates[1])
        return coup

    def same_state(self):
        """Determines if both trajectories are on the same state."""
        return self.pstate[0] == self.pstate[1]

    #--------------------------------------------------------------------------
    #
    # routines to write/read centroid from a file stream
    #
    #--------------------------------------------------------------------------
    def write_centroid(self, chkpt):
        """Writes centroid information to a file stream."""
        np.set_printoptions(precision=8, linewidth=80, suppress=False)
        chkpt.write('{:10d}            nstates\n'.format(self.nstates))
        chkpt.write('{:10d}            cent ID\n'.format(self.label))
        chkpt.write('{:10d,:10d}            parents \n'.format(self.pstates))
        chkpt.write('# potential energy -- nstates\n')
        self.pes_data.potential.tofile(chkpt, ' ', '%14.10f')
        chkpt.write('\n')
        chkpt.write('# position\n')
        self.x().tofile(chkpt, ' ', '%12.8f')
        chkpt.write('\n')
        chkpt.write('# momentum\n')
        self.p().tofile(chkpt, ' ', '%12.8f')
        chkpt.write('\n')

        # Writes out gradients
        chkpt.write('# derivative state1, state2 = {:4d}, {:4d}'
                        '\n'.format(self.pstates[0],self.pstates[1]))
        self.derivative().tofile(chkpt, ' ', '%16.10e')
        chkpt.write('\n')

    def read_centroid(self,chkpt):
        """Reads the centroid information from a file.

        This assumes the centroid invoking this function has been
        initially correctly and can hold all the information.
        """
        self.nstates   = int(chkpt.readline().split()[0])
        self.label       = int(chkpt.readline().split()[0])
        self.pstates   = int(chkpt.readline().split()[0])

        chkpt.readline()
        # potential energy -- nstates
        self.pes_data.potential = np.fromstring(chkpt.readline(), sep=' ', dtype=float)
        chkpt.readline()
        # position
        self.update_x(np.fromstring(chkpt.readline(), sep=' ', dtype=float))
        chkpt.readline()
        # momentum
        self.update_p(np.fromstring(chkpt.readline(), sep=' ', dtype=float))
<|MERGE_RESOLUTION|>--- conflicted
+++ resolved
@@ -7,29 +7,6 @@
 import src.dynamics.timings as timings
 import src.fmsio.glbl as glbl
 
-<<<<<<< HEAD
-=======
-@timings.timed
-def copy_cent(orig_cent):
-    """Copys a Centroid object with new references."""
-
-    # should do more rigorous checking that "orig_cent" is actually
-    # a centroid object
-    if orig_cent is None:
-        return None
-
-    new_cent = Centroid(nstates=orig_cent.nstates,
-                        pstates=orig_cent.pstates,
-                        dim    =orig_cent.dim,
-                        width  =orig_cent.width,
-                        crd_dim=orig_cent.crd_dim,
-                        label    =orig_cent.label)
-    new_cent.pos        = copy.deepcopy(orig_cent.pos)
-    new_cent.mom        = copy.deepcopy(orig_cent.mom)
-    new_cent.parent     = copy.deepcopy(orig_cent.parent)
-    new_cent.pes_data   = orig_cent.interface.copy_surface(orig_cent.pes_data)
-    return new_cent
->>>>>>> 6bec6f09
 
 def cent_label(itraj_id, jtraj_id):
     """return the centroid id for centroid between traj_i, traj_j"""
@@ -37,23 +14,11 @@
     idj          = min(itraj_id, jtraj_id)
     return -((idi * (idi - 1) // 2) + idj + 1)
 
+
 class Centroid:
     """Class constructor for the Centroid object."""
-<<<<<<< HEAD
     def __init__(self, traj_i=None, traj_j=None, nstates=0, pstates=[-1,-1],
-                 dim=0, width=None, crd_dim=3, cid=-1):
-=======
-    def __init__(self,
-                 traj_i=None,
-                 traj_j=None,
-                 nstates=0,
-                 pstates=[-1,-1],
-                 dim=0,
-                 width=None,
-                 crd_dim=3,
-                 label=-1):
-
->>>>>>> 6bec6f09
+                 dim=0, width=None, crd_dim=3, label=-1):
         if traj_i is None or traj_j is None:
             # total number of states
             self.nstates = int(nstates)
@@ -72,16 +37,11 @@
             # unique identifier for centroid
             self.label     = label
             # current position of the centroid
-            self.pos     = np.zeros(self.dim, dtype=float)
+            self.pos     = np.zeros(self.dim)
             # current momentum of the centroid
-<<<<<<< HEAD
             self.mom     = np.zeros(self.dim)
-=======
-            self.mom     = np.zeros(self.dim, dtype=float)
             # labels of parent trajectories
             self.parent  = np.zeros(2, dtype=int)
-
->>>>>>> 6bec6f09
         else:
             idi          = max(traj_i.label, traj_j.label)
             idj          = min(traj_i.label, traj_j.label)
@@ -110,12 +70,9 @@
     @timings.timed
     def copy(self):
         """Copys a Centroid object with new references."""
-        new_cent = Centroid(nstates=self.nstates,
-                            pstates=self.pstates,
-                            dim    =self.dim,
-                            width  =self.width,
-                            crd_dim=self.crd_dim,
-                            cid    =self.cid)
+        new_cent = Centroid(nstates=self.nstates, pstates=self.pstates,
+                            dim=self.dim, width=self.width,
+                            crd_dim=self.crd_dim, label=self.label)
         new_cent.pos = copy.deepcopy(self.pos)
         new_cent.mom = copy.deepcopy(self.mom)
         if self.pes_data is not None:
@@ -294,4 +251,4 @@
         self.update_x(np.fromstring(chkpt.readline(), sep=' ', dtype=float))
         chkpt.readline()
         # momentum
-        self.update_p(np.fromstring(chkpt.readline(), sep=' ', dtype=float))
+        self.update_p(np.fromstring(chkpt.readline(), sep=' ', dtype=float))