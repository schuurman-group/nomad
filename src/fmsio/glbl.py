"""
Conversion factors and constants for FMSpy.
"""
# convert fs to au
fs2au    = 41.34137221718
# convert bohr to angstrom
bohr2ang = 0.529177249
# convert mass in amu to au
mass2au  = 1822.887
# convert hartree to eV
au2ev    = 27.21138505
# convert hartree to cm-1
au2cm    = 219474.63
# floating point zero
fpzero   = 1.e-10
# spark context
sc       = None
# t=0 bundle
<<<<<<< HEAD
bundle0     = None
 
#
# Simulation parameters read form the fms.input file
#
fms = dict( 
       spawning               = 'forward_backward',
       simulation_time        = 0.,
       default_time_step      = 10., 
       coupled_time_step      = 5.,
       interface              = 'boson_model_diabatic',
       init_sampling          = 'gs_wigner',
       integrals              = 'saddle_point',
       n_init_traj            = 1,
       seed                   = 0, 
       restart                = False, 
       num_particles          = 1,
       dim_particles          = 3, 
       n_states               = 1,
       init_state             = 1,
       init_brightest         = False,                
       restart_time           = 0.,
       propagator             = 'velocity_verlet',
       spawn_pop_thresh       = 0.025,
       spawn_coup_thresh      = 0.02,
       spawn_olap_thresh      = 0.7,
       energy_jump_toler      = 0.0001,
       pop_jump_toler         = 0.0001,
       pot_shift              = 0.,
       init_mode_min_olap     = 0.,
       continuous_min_overlap = 0.5,
       sij_thresh             = 1.e-5,
       hij_coup_thresh        = 0.001,
       print_traj             = 1,
       print_es               = 1,
       print_matrices         = 1,
       print_chkpt            = 1,
       virtual_basis          = 0,
       print_level            = 1,
       opfile                 = 'fms.op',
       coupling_order         = 1
          )
=======
bundle0  = None

# Simulation parameters read from the fms.input file
fms = dict(
    spawning               = 'forward_backward',
    simulation_time        = 0.,
    default_time_step      = 10.,
    coupled_time_step      = 5.,
    interface              = 'boson_model_diabatic',
    init_sampling          = 'gs_wigner',
    integrals              = 'saddle_point',
    n_init_traj            = 1,
    seed                   = 0,
    restart                = False,
    num_particles          = 1,
    dim_particles          = 3,
    n_states               = 1,
    init_state             = 1,
    init_brightest         = False,
    restart_time           = 0.,
    propagator             = 'velocity_verlet',
    spawn_pop_thresh       = 0.025,
    spawn_coup_thresh      = 0.02,
    spawn_olap_thresh      = 0.7,
    energy_jump_toler      = 0.0001,
    pop_jump_toler         = 0.0001,
    pot_shift              = 0.,
    init_mode_min_olap     = 0.,
    continuous_min_overlap = 0.5,
    sij_thresh             = 1.e-5,
    hij_coup_thresh        = 0.001,
    print_traj             = 1,
    print_es               = 1,
    print_matrices         = 1,
    print_chkpt            = 1,
    virtual_basis          = 0,
    print_level            = 1,
    opfile                 = 'fms.op'
    )
>>>>>>> 88bee4ca

# Electronic structure information read from interface-specific
# routines

# COLUMBUS input variables
columbus = dict(
    # memory per core in MB
    mem_per_core = 100,
    )

# Vibronic multistate representation, loaded by operator parsing
# function
vibronic = dict(
    # highest polynomial order in vibronic expansion
    ordr_max = 1,
    )

boson = dict(
    coupling = 0.09
    )<|MERGE_RESOLUTION|>--- conflicted
+++ resolved
@@ -16,50 +16,6 @@
 # spark context
 sc       = None
 # t=0 bundle
-<<<<<<< HEAD
-bundle0     = None
- 
-#
-# Simulation parameters read form the fms.input file
-#
-fms = dict( 
-       spawning               = 'forward_backward',
-       simulation_time        = 0.,
-       default_time_step      = 10., 
-       coupled_time_step      = 5.,
-       interface              = 'boson_model_diabatic',
-       init_sampling          = 'gs_wigner',
-       integrals              = 'saddle_point',
-       n_init_traj            = 1,
-       seed                   = 0, 
-       restart                = False, 
-       num_particles          = 1,
-       dim_particles          = 3, 
-       n_states               = 1,
-       init_state             = 1,
-       init_brightest         = False,                
-       restart_time           = 0.,
-       propagator             = 'velocity_verlet',
-       spawn_pop_thresh       = 0.025,
-       spawn_coup_thresh      = 0.02,
-       spawn_olap_thresh      = 0.7,
-       energy_jump_toler      = 0.0001,
-       pop_jump_toler         = 0.0001,
-       pot_shift              = 0.,
-       init_mode_min_olap     = 0.,
-       continuous_min_overlap = 0.5,
-       sij_thresh             = 1.e-5,
-       hij_coup_thresh        = 0.001,
-       print_traj             = 1,
-       print_es               = 1,
-       print_matrices         = 1,
-       print_chkpt            = 1,
-       virtual_basis          = 0,
-       print_level            = 1,
-       opfile                 = 'fms.op',
-       coupling_order         = 1
-          )
-=======
 bundle0  = None
 
 # Simulation parameters read from the fms.input file
@@ -98,8 +54,8 @@
     virtual_basis          = 0,
     print_level            = 1,
     opfile                 = 'fms.op'
+    coupling_order         = 1
     )
->>>>>>> 88bee4ca
 
 # Electronic structure information read from interface-specific
 # routines
