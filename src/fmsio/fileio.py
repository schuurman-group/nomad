"""
Routines for reading input files and writing log files.
"""
import os
import re
import glob
import shutil
import numpy as np
import src.dynamics.timings as timings
import src.fmsio.glbl as glbl


home_path   = ''
scr_path    = ''
tkeys       = ['traj_dump', 'ener_dump', 'coup_dump', 'dipole_dump',
               'secm_dump', 'tran_dump', 'apop_dump', 'grad_dump']
bkeys       = ['pop_dump', 'bener_dump', 'spawn_dump',
               's_mat', 'sdot_mat', 'h_mat', 'heff_mat']
dump_header = dict()
dump_format = dict()
log_format  = dict()
tfile_names = dict()
bfile_names = dict()
print_level = dict()


def read_input_files():
    """Reads the fms.input files.

    This file contains variables related to the running of the
    dynamics simulation.
    """
    global scr_path, home_path

    # save the name of directory where program is called from
    home_path = os.getcwd()

    # set a sensible default for scr_path
    scr_path = os.environ['TMPDIR']
    if os.path.exists(scr_path):
        shutil.rmtree(scr_path)
        os.makedirs(scr_path)

    # Read fms.input. This contains general simulation variables
    kwords = read_namelist('fms.input')
    for k, v in kwords.items():
        if k in glbl.fms:
            glbl.fms[k] = v
        else:
<<<<<<< HEAD
            print("Variable "+str(k)+" in fms.input unrecognized. Ignoring...")
    
    #
=======
            print('Variable ' + str(k) +
                  ' in fms.input unrecognized. Ignoring...')

>>>>>>> 88bee4ca
    # Read pes.input. This contains interface-specific user options. Get what
    #  interface we're using via glbl.fms['interface'], and populate the
    #  corresponding dictionary of keywords from glbl module
    # Clumsy. Not even sure this is the best way to do this (need to segregate
    # variables in different dictionaries. fix this later
    kwords = read_namelist('pes.input')
    if glbl.fms['interface'] == 'columbus':
        for k, v in kwords.items():
            if k in glbl.columbus:
                glbl.columbus[k] = v
            else:
                print('Variable '  + str(k) +
                      ' in fms.input unrecognized. Ignoring...')
    elif glbl.fms['interface'] == 'vibronic':
        for k, v in kwords.items():
            if k in glbl.vibronic:
                glbl.vibronic[k] = v
            else:
                print('Variable ' + str(k) +
                      ' in fms.input unrecognized. Ignoring...')
    elif glbl.fms['interface'] == 'boson_model_diabatic':
        for k, v in kwords.items():
            if k in glbl.boson:
                glbl.boson[k] = v
    else:
        print('Interface: ' + str(glbl.fms['interface']) + ' not recognized.')


def read_namelist(filename):
    """Reads a namelist style input, returns results in dictionary."""
    kwords = dict()

    if os.path.exists(filename):
        with open(filename, 'r', encoding='utf-8') as infile:
            for line in infile:
                if '=' in line:
                    line = line.rstrip('\r\n')
                    key, value = line.split('=', 1)
                    key = key.strip()
                    value = value.strip()
                    try:
                        kwords[key] = float(value)
                        if kwords[key].is_integer():
                            kwords[key] = int(value)
                    except ValueError:
                        pass

                    if key not in kwords:
                        kwords[key] = value

    return kwords


def init_fms_output():
    """Initialized all the output format descriptors."""
    global home_path, scr_path, log_format, tkeys, bkeys
    global dump_header, dump_format, tfile_names, bfile_names, print_level

    nump = int(glbl.fms['num_particles'])
    numd = int(glbl.fms['dim_particles'])
    nums = int(glbl.fms['n_states'])
    dstr = ('x', 'y', 'z')
    acc1 = 12
    acc2 = 16

    # ----------------- dump formats (trajectory files) -----------------
    # trajectory output
    arr1 = ['{:>12s}'.format('pos' + str(i+1) + '.' + dstr[x])
            for i in range(nump) for x in range(numd)]
    arr2 = ['{:>12s}'.format('mom' + str(i+1) + '.' + dstr[x])
            for i in range(nump) for x in range(numd)]
    tfile_names[tkeys[0]] = 'trajectory'
    dump_header[tkeys[0]] = ('Time'.rjust(acc1) + ''.join(arr1) +
                             ''.join(arr2) + 'Phase'.rjust(acc1) +
                             'Re[Amp]'.rjust(acc1) + 'Im[Amp]'.rjust(acc1) +
                             'Norm[Amp]'.rjust(acc1) + 'State'.rjust(acc1) +
                             '\n')
    dump_format[tkeys[0]] = ('{0:>12.4f}'+
                             ''.join('{' + str(i) + ':>12.6f}'
                                     for i in range(1, nump*numd+1)) +
                             ''.join('{' + str(i) + ':>12.6f}'
                                     for i in range(nump*numd+1, 2*nump*numd+1)) +
                             ''.join('{' + str(i) + ':>12.6f}'
                                     for i in range(2*nump*numd+1, 2*nump*numd+6)) +
                             '\n')

    # potential energy
    arr1 = ['{:>16s}'.format('potential.' + str(i)) for i in range(nums)]
    tfile_names[tkeys[1]] = 'poten'
    dump_header[tkeys[1]] = 'Time'.rjust(acc1) + ''.join(arr1) + '\n'
    dump_format[tkeys[1]] = ('{0:>12.4f}' +
                             ''.join('{' + str(i) + ':>16.10f}'
                                     for i in range(1, nums+1)) + '\n')

    # coupling
    arr1 = ['{:>12s}'.format('coupling.' + str(i)) for i in range(nums)]
    arr2 = ['{:>12s}'.format('c * v .' + str(i)) for i in range(nums)]
    tfile_names[tkeys[2]] = 'coupling'
    dump_header[tkeys[2]] = ('Time'.rjust(acc1) + ''.join(arr1) +
                             ''.join(arr2) + '\n')
    dump_format[tkeys[2]] = ('{0:>12.4f}' +
                             ''.join('{'+str(i)+':>12.5f}'
                                     for i in range(1, 2*nums+1)) + '\n')

    # permanent dipoles
    arr1 = ['{:>12s}'.format('dip_st' + str(i) + '.' + dstr[j])
            for i in range(nums) for j in range(numd)]
    tfile_names[tkeys[3]] = 'dipole'
    dump_header[tkeys[3]] = 'Time'.rjust(acc1) + ''.join(arr1) + '\n'
    dump_format[tkeys[3]] = ('{0:>12.4f}' +
                             ''.join('{' + str(i) + ':>12.5f}'
                                     for i in range(1, nums*numd+1)) + '\n')

    # transition dipoles
    arr1 = ['  td_s' + str(j) + '.s' + str(i) + '.' + dstr[k]
            for i in range(nums) for j in range(i) for k in range(numd)]
    ncol = int(nums*(nums-1)*numd/2+1)
    tfile_names[tkeys[4]] = 'tr_dipole'
    dump_header[tkeys[4]] = 'Time'.rjust(acc1) + ''.join(arr1) + '\n'
    dump_format[tkeys[4]] = ('{0:>12.4f}' +
                             ''.join('{' + str(i) + ':12.5f}'
                                     for i in range(1, ncol)) + '\n')

    # second moments
    arr1 = ['   sec_s' + str(i) + '.' + dstr[j] + dstr[j]
            for i in range(nums) for j in range(numd)]
    tfile_names[tkeys[5]] = 'sec_mom'
    dump_header[tkeys[5]] = 'Time'.rjust(acc1) + ''.join(arr1) + '\n'
    dump_format[tkeys[5]] = ('{0:>12.4f}' +
                             ''.join('{' + str(i) + ':12.5f}'
                                     for i in range(1, nums*numd+1)) + '\n')

    # atomic populations
    arr1 = ['    st' + str(i) + '_p' + str(j+1)
            for i in range(nums) for j in range(nump)]
    tfile_names[tkeys[6]] = 'atom_pop'
    dump_header[tkeys[6]] = 'Time'.rjust(acc1) + ''.join(arr1) + '\n'
    dump_format[tkeys[6]] = ('{0:>12.4f}' +
                             ''.join('{' + str(i) + ':10.5f}'
                                     for i in range(1, nums*nump+1)) + '\n')

    # gradients
    arr1 = ['  grad_part' + str(i+1) + '.' + dstr[j]
            for i in range(nump) for j in range(numd)]
    tfile_names[tkeys[7]] = 'gradient'
    dump_header[tkeys[7]] = 'Time'.rjust(acc1) + ''.join(arr1) + '\n'
    dump_format[tkeys[7]] = ('{0:>12.4f}' +
                             ''.join('{' + str(i) + ':14.8f}'
                                     for i in range(1, nump*numd+1)) + '\n')

    # ----------------- dump formats (bundle files) -----------------

    # adiabatic state populations
    arr1 = ['     state.' + str(i) for i in range(nums)]
    bfile_names[bkeys[0]] = 'n.dat'
    dump_header[bkeys[0]] = ('Time'.rjust(acc1) + ''.join(arr1) +
                             'Norm'.rjust(acc1) + '\n')
    dump_format[bkeys[0]] = ('{0:>12.4f}' +
                             ''.join('{' + str(i) + ':12.6f}'
                                     for i in range(1, nums+1)) +
                             '{' + str(nums+1) + ':12.6f}\n')

    # the bundle energy
    arr1 = ('   potential(QM)', '     kinetic(QM)', '       total(QM)',
            '  potential(Cl.)', '    kinetic(Cl.)', '      total(Cl.)')
    bfile_names[bkeys[1]] = 'e.dat'
    dump_header[bkeys[1]] = 'Time'.rjust(acc1) + ''.join(arr1) + '\n'
    dump_format[bkeys[1]] = ('{0:>12.4f}' +
                             ''.join('{' + str(i) + ':16.10f}'
                                     for i in range(1, 6+1)) + '\n')

    # the spawn log
    lenst = 7
    arr1 = ('time(entry)'.rjust(acc1), 'time(spawn)'.rjust(acc1),
            'time(exit)'.rjust(acc1), 'parent'.rjust(lenst),
            'state'.rjust(lenst), 'child'.rjust(lenst), 'state'.rjust(lenst),
            'ke(parent)'.rjust(acc1), 'ke(child)'.rjust(acc1),
            'pot(parent)'.rjust(acc1), 'pot(child)'.rjust(acc1),
            'total(parent)'.rjust(acc2), 'total(child)'.rjust(acc2))
    bfile_names[bkeys[2]] = 'spawn.dat'
    dump_header[bkeys[2]] = ''.join(arr1) + '\n'
    dump_format[bkeys[2]] = ('{0:>12.4f}{1:>12.4f}{2:>12.4f}'  +
                             '{3:>7d}{4:>7d}{5:>7d}{6:>7d}' +
                             '{7:>12.8f}{8:>12.8f}{9:>12.8f}{10:>12.8f}' +
                             '{11:>16.8f}{12:>16.8f}' + '\n')

    bfile_names[bkeys[3]] = 's.dat'
    bfile_names[bkeys[4]] = 'sdot.dat'
    bfile_names[bkeys[5]] = 'h.dat'
    bfile_names[bkeys[6]] = 'heff.dat'


    # ------------------------- log file formats --------------------------
    with open(home_path+'/fms.log', 'w') as logfile:
        log_str = (' ---------------------------------------------------\n' +
                   ' ab initio multiple spawning dynamics\n' +
                   ' ---------------------------------------------------\n' +
                   '\n' +
                   ' *************\n' +
                   ' input summary\n' +
                   ' *************\n' +
                   '\n' +
                   ' file paths\n' +
                   ' ---------------------------------------\n' +
                   ' home_path   = ' + str(home_path) + '\n' +
                   ' scr_path    = ' + str(scr_path) + '\n')
        logfile.write(log_str)

        log_str = ('\n fms simulation keywords\n' +
                   ' ----------------------------------------\n')
        for k, v in glbl.fms.items():
            log_str += ' {0:20s} = {1:20s}\n'.format(str(k), str(v))
        logfile.write(log_str)

        if glbl.fms['interface'] == 'columbus':
            out_key = glbl.columbus
        elif glbl.fms['interface'] == 'vibronic':
            out_key = glbl.vibronic
        elif glbl.fms['interface'] == 'boson_model_diabatic':
            out_key = glbl.boson
        else:
            out_key = dict()

        log_str = '\n ' + str(glbl.fms['interface']) + ' simulation keywords\n'
        log_str += ' ----------------------------------------\n'
        for k, v in out_key.items():
            log_str += ' {0:20s} = {1:20s}\n'.format(str(k), str(v))
        logfile.write(log_str)

        log_str = ('\n ***********\n' +
                   ' propagation\n' +
                   ' ***********\n\n')
        logfile.write(log_str)

    log_format['general']     = '   ** {:60s} **\n'
    log_format['string']      = ' {:160s}\n'
    log_format['t_step']      = ' > time: {0:14.4f} step:{1:8.4f} [{2:4d} trajectories]\n'
    log_format['coupled']     = '  -- in coupling regime -> timestep reduced to {:8.4f}\n'
    log_format['new_step']    = '   -- error: {0:50s} / re-trying with new time step: {1:8.4f}\n'
    log_format['spawn_start'] = ('  -- spawing: trajectory {0:4d}, ' +
                                 'state {1:2d} --> state {2:2d}\n' +
                                 'time'.rjust(14) + 'coup'.rjust(10) +
                                 'overlap'.rjust(10) + '   spawn\n')
    log_format['spawn_step']  = '{0:14.4f}{1:10.4f}{2:10.4f}   {3:<40s}\n'
    log_format['spawn_back']  = '      back propagating:  {0:12.2f}\n'
    log_format['spawn_bad_step']= '       --> could not spawn: {:40s}\n'
    log_format['spawn_success'] = ' - spawn successful, new trajectory created at {0:14.4f}\n'
    log_format['spawn_failure'] = ' - spawn failed, cannot create new trajectory\n'
    log_format['complete']      = ' ------- simulation completed --------\n'
    log_format['timings' ]      = '{}'

    print_level['general']        = 5
    print_level['string']         = 5
    print_level['t_step']         = 0
    print_level['coupled']        = 3
    print_level['new_step']       = 3
    print_level['spawn_start']    = 1
    print_level['spawn_step']     = 1
    print_level['spawn_back']     = 2
    print_level['spawn_bad_step'] = 2
    print_level['spawn_success']  = 1
    print_level['spawn_failure']  = 1
    print_level['complete']       = 0
    print_level['timings']        = 0


def print_traj_row(tid, fkey, data):
    """Appends a row of data, formatted by entry 'fkey' in formats to
    file 'filename'."""
    global scr_path, tkeys, tfile_names, dump_header, dump_format
    filename = scr_path + '/' + tfile_names[tkeys[fkey]] + '.' + str(tid)

    if not os.path.isfile(filename):
        with open(filename, 'x') as outfile:
            outfile.write(dump_header[tkeys[fkey]])
            outfile.write(dump_format[tkeys[fkey]].format(*data))
    else:
        with open(filename, 'a') as outfile:
            outfile.write(dump_format[tkeys[fkey]].format(*data))


def update_logs(bundle):
    """Determines if it is appropriate to update the traj/bundle logs.

    In general, I assume it's desirable that these time steps are
    relatively constant -- regardless of what the propagator requires
    to do accurate integration.
    """
    dt    = glbl.fms['default_time_step']
    mod_t = bundle.time % dt

    return mod_t < 0.1*dt or mod_t > 0.9*dt


def print_bund_row(fkey, data):
    """Appends a row of data, formatted by entry 'fkey' in formats to
    file 'filename'."""
    global scr_path, bkeys, bfile_names, dump_header, dump_format
    filename = scr_path + '/' + bfile_names[bkeys[fkey]]

    if not os.path.isfile(filename):
        with open(filename, 'x') as outfile:
            outfile.write(dump_header[bkeys[fkey]])
            outfile.write(dump_format[bkeys[fkey]].format(*data))
    else:
        with open(filename, 'a') as outfile:
            outfile.write(dump_format[bkeys[fkey]].format(*data))


def print_bund_mat(time, fname, mat):
    """Prints a matrix to file with a time label."""
    global scr_path
    filename = scr_path + '/' + fname

    with open(filename, 'a') as outfile:
        outfile.write('{:9.2f}\n'.format(time))
        outfile.write(np.array2string(mat)+'\n')


def print_fms_logfile(otype, data):
    """Prints a string to the log file."""
    global log_format, print_level

    if otype not in log_format:
        print('CANNOT WRITE otype=' + str(otype) + '\n')
    elif glbl.fms['print_level'] >= print_level[otype]:
        filename = home_path + '/fms.log'
        with open(filename, 'a') as logfile:
            logfile.write(log_format[otype].format(*data))


#----------------------------------------------------------------------------
#
# Read geometry.dat and hessian.dat files
#
#----------------------------------------------------------------------------
def read_geometry():
    """Reads position and momenta from geometry.dat."""
    global home_path
    amp_data   = []
    geom_data  = []
    mom_data   = []
    width_data = []

    with open(home_path + '/geometry.dat', 'r', encoding='utf-8') as gfile:
        gm_file = gfile.readlines()

    not_done = True
    lcnt = -1
    while not_done:
        # comment line -- if keyword "amplitude" is present, set amplitude
        lcnt += 1
        line = [x.strip().lower() for x in re.split('\W+', gm_file[lcnt])]
        if 'amplitude' in line:
            ind = line.index('amplitude')
            amp_data.append(complex(float(line[ind+1]), float(line[ind+2])))
        else:
            amp_data.append(complex(1.,0.))

        # number of atoms
        lcnt += 1
        natm = int(gm_file[lcnt])

        # read in geometry
        for i in range(natm):
            lcnt += 1
            geom_data.append(gm_file[lcnt].rstrip().split())

        # read in momenta
        for i in range(natm):
            lcnt += 1
            mom_data.append(gm_file[lcnt].rstrip().split())

        # read in widths, if present
        if (lcnt+1) < len(gm_file) and 'alpha' in gm_file[lcnt+1]:
            for i in range(natm):
                lcnt += 1
                width_data.append(float(gm_file[lcnt].rstrip().split()[1]))

        # check if we've reached the end of the file
        if (lcnt+1) == len(gm_file):
            not_done = False

    return amp_data, geom_data, mom_data, width_data


def read_hessian():
    """Reads the non-mass-weighted Hessian matrix from hessian.dat."""
    global home_path

    hessian = np.loadtxt(home_path + '/hessian.dat', dtype=float)
    return hessian


#----------------------------------------------------------------------------
#
# FMS summary output file
#
#----------------------------------------------------------------------------
def cleanup():
    """Cleans up the FMS log file."""
    global home_path, scr_path

    # simulation complete
    print_fms_logfile('complete', [])

    # print timing information
    timings.stop('global', cumulative=True)
    t_table = timings.print_timings()
    print_fms_logfile('timings', [t_table])

    # move trajectory summary files to an output directory in the home area
    odir = home_path + '/output'
    if os.path.exists(odir):
        shutil.rmtree(odir)
    os.makedirs(odir)

    # move trajectory files
    for key, fname in tfile_names.items():
        for tfile in glob.glob(scr_path + '/' + fname + '.*'):
            if not os.path.isdir(tfile):
                shutil.move(tfile, odir)

    # move bundle files
    for key, fname in bfile_names.items():
        try:
            shutil.move(scr_path + '/' + fname, odir)
        except IOError:
            pass

    # move chkpt file
    try:
        shutil.move(scr_path + '/last_step.dat', odir)
    except IOError:
        pass<|MERGE_RESOLUTION|>--- conflicted
+++ resolved
@@ -47,15 +47,9 @@
         if k in glbl.fms:
             glbl.fms[k] = v
         else:
-<<<<<<< HEAD
-            print("Variable "+str(k)+" in fms.input unrecognized. Ignoring...")
-    
-    #
-=======
             print('Variable ' + str(k) +
                   ' in fms.input unrecognized. Ignoring...')
 
->>>>>>> 88bee4ca
     # Read pes.input. This contains interface-specific user options. Get what
     #  interface we're using via glbl.fms['interface'], and populate the
     #  corresponding dictionary of keywords from glbl module
