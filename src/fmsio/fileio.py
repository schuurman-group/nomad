"""
Routines for reading input files and writing log files.
"""
import os
import re
import glob
import shutil
import numpy as np
import src.dynamics.timings as timings
import src.fmsio.glbl as glbl
import src.basis.atom_lib as atom_lib

# Make sure that we print entire arrays
np.set_printoptions(threshold = np.inf)

home_path   = ''
scr_path    = ''
tkeys       = ['traj_dump', 'ener_dump', 'coup_dump', 'dipole_dump',
               'secm_dump', 'tran_dump', 'apop_dump', 'grad_dump']
bkeys       = ['pop_dump', 'bener_dump', 'spawn_dump',
               's_mat', 'sdot_mat', 'h_mat', 'heff_mat','t_ovrlp','auto.dat']
dump_header = dict()
dump_format = dict()
log_format  = dict()
tfile_names = dict()
bfile_names = dict()
print_level = dict()

interface_dict = dict()

def read_input_files():
    """Reads the fms.input files.

    This file contains variables related to the running of the
    dynamics simulation.
    """
    global scr_path, home_path, interface_dict

    # save the name of directory where program is called from
    home_path = os.getcwd()

    # set a sensible default for scr_path
    scr_path = os.environ['TMPDIR']
    if os.path.exists(scr_path) and glbl.mpi_rank==0:
        shutil.rmtree(scr_path)
        os.makedirs(scr_path)

    # Read fms.input. This contains general simulation variables
    kwords = read_namelist('fms.input')
    for k, v in kwords.items():
        if k in glbl.fms:
            glbl.fms[k] = v
        else:
            if glbl.mpi_rank == 0:
                print('Variable ' + str(k) +
                      ' in fms.input unrecognized. Ignoring...')

    # Read pes.input. This contains interface-specific user options. Get what
    #  interface we're using via glbl.fms['interface'], and populate the
    #  corresponding dictionary of keywords from glbl module
<<<<<<< HEAD
    # Clumsy. Not even sure this is the best way to do this (need to segregate
    # variables in different dictionaries. fix this later
    if glbl.fms['interface'] == 'columbus':
        for k, v in kwords.items():
            if k in glbl.columbus:
                glbl.columbus[k] = v
            else:
                if glbl.mpi_rank == 0:
                    print('Variable '  + str(k) +
                          ' in fms.input unrecognized. Ignoring...')
    elif glbl.fms['interface'] == 'vibronic':
        for k, v in kwords.items():
            if k in glbl.vibronic:
                glbl.vibronic[k] = v
            else:
                if glbl.mpi_rank == 0:
                    print('Variable ' + str(k) +
                          ' in fms.input unrecognized. Ignoring...')
    elif glbl.fms['interface'] == 'boson_model_diabatic':
        for k, v in kwords.items():
            if k in glbl.boson:
                glbl.boson[k] = v
    else:
        if glbl.mpi_rank == 0:
            print('Interface: ' + str(glbl.fms['interface']) + 
                  ' is not recognized.')
=======
    # Still need to add a new dict to glbl for each new interface.
    interface_dict = getattr(glbl, glbl.fms['interface'])
    kwords = read_namelist('pes.input')
    for k, v in kwords.items():
        if k in interface_dict:
            interface_dict[k] = v
        else:
            print('Variable ' + str(k) +
                  ' in fms.input unrecognized. Ignoring...')
>>>>>>> 921200c7


def read_namelist(filename):
    """Reads a namelist style input, returns results in dictionary."""
    kwords = dict()

    if os.path.exists(filename):
        with open(filename, 'r', encoding='utf-8') as infile:
            for line in infile:
                if '=' in line:
                    line = line.rstrip('\r\n')
                    key, value = line.split('=', 1)
                    key = key.strip()
                    value = value.strip()
                    try:
                        kwords[key] = float(value)
                        if kwords[key].is_integer():
                            kwords[key] = int(value)
                    except ValueError:
                        pass

                    if key not in kwords:
                        kwords[key] = value

    return kwords


def init_fms_output():
    """Initialized all the output format descriptors."""
    global home_path, scr_path, log_format, tkeys, bkeys
    global dump_header, dump_format, tfile_names, bfile_names, print_level

    (ncrd, crd_dim, amp_data, label_data,
            geom_data, mom_data, width_data, mass_data) = read_geometry()

    nst = int(glbl.fms['n_states'])
    dstr = ('x', 'y', 'z')
    acc1 = 12
    acc2 = 16

    # ----------------- dump formats (trajectory files) -----------------
    # trajectory output
    arr1 = ['{:>12s}'.format('pos' + str(i+1) + '.' + dstr[x])
            for i in range(ncrd) for x in range(crd_dim)]
    arr2 = ['{:>12s}'.format('mom' + str(i+1) + '.' + dstr[x])
            for i in range(ncrd) for x in range(crd_dim)]
    tfile_names[tkeys[0]] = 'trajectory'
    dump_header[tkeys[0]] = ('Time'.rjust(acc1) + ''.join(arr1) +
                             ''.join(arr2) + 'Phase'.rjust(acc1) +
                             'Re[Amp]'.rjust(acc1) + 'Im[Amp]'.rjust(acc1) +
                             'Norm[Amp]'.rjust(acc1) + 'State'.rjust(acc1) +
                             '\n')
    dump_format[tkeys[0]] = ('{:12.4f}'+
                             ''.join('{:12.6f}' for i in range(2*ncrd*crd_dim+5))+
                             '\n')

    # potential energy
    arr1 = ['{:>16s}'.format('potential.' + str(i)) for i in range(nst)]
    tfile_names[tkeys[1]] = 'poten'
    dump_header[tkeys[1]] = 'Time'.rjust(acc1) + ''.join(arr1) + '\n'
    dump_format[tkeys[1]] = ('{:12.4f}' +
                             ''.join('{:16.10f}' for i in range(nst)) + '\n')

    # gradients
    arr1 = ['        crd' + str(i+1) + '.' + dstr[j]
            for i in range(ncrd) for j in range(crd_dim)]
    tfile_names[tkeys[7]] = 'gradient'
    dump_header[tkeys[7]] = 'Time'.rjust(acc1) + ''.join(arr1) + '\n'
    dump_format[tkeys[7]] = ('{0:>12.4f}' +
                             ''.join('{' + str(i) + ':14.8f}'
                                     for i in range(1, ncrd*crd_dim+1)) + '\n')

    # coupling
    arr1 = ['{:>12s}'.format('coupling.' + str(i)) for i in range(nst)]
    arr2 = ['{:>12s}'.format('c * v .' + str(i)) for i in range(nst)]
    tfile_names[tkeys[2]] = 'coupling'
    dump_header[tkeys[2]] = ('Time'.rjust(acc1) + ''.join(arr1) +
                             ''.join(arr2) + '\n')
    dump_format[tkeys[2]] = ('{:12.4f}' +
                             ''.join('{:12.5f}' for i in range(2*nst)) + '\n')

    # permanent dipoles
    arr1 = ['{:>12s}'.format('dip_st' + str(i) + '.' + dstr[j])
            for i in range(nst) for j in range(crd_dim)]
    tfile_names[tkeys[3]] = 'dipole'
    dump_header[tkeys[3]] = 'Time'.rjust(acc1) + ''.join(arr1) + '\n'
    dump_format[tkeys[3]] = ('{:12.4f}' +
                             ''.join('{:12.5f}'
                                     for i in range(nst*crd_dim)) + '\n')

    # transition dipoles
    arr1 = ['  td_s' + str(j) + '.s' + str(i) + '.' + dstr[k]
            for i in range(nst) for j in range(i) for k in range(crd_dim)]
    ncol = int(nst*(nst-1)*crd_dim/2+1)
    tfile_names[tkeys[4]] = 'tr_dipole'
    dump_header[tkeys[4]] = 'Time'.rjust(acc1) + ''.join(arr1) + '\n'
    dump_format[tkeys[4]] = ('{:12.4f}' +
                             ''.join('{:12.5f}'
                                     for i in range(1, ncol)) + '\n')

    # second moments
    arr1 = ['   sec_s' + str(i) + '.' + dstr[j] + dstr[j]
            for i in range(nst) for j in range(crd_dim)]
    tfile_names[tkeys[5]] = 'sec_mom'
    dump_header[tkeys[5]] = 'Time'.rjust(acc1) + ''.join(arr1) + '\n'
    dump_format[tkeys[5]] = ('{:12.4f}' +
                             ''.join('{:12.5f}'
                                     for i in range(nst*crd_dim)) + '\n')

    # atomic populations
    arr1 = ['    st' + str(i) + '_a' + str(j+1)
            for i in range(nst) for j in range(ncrd)]
    tfile_names[tkeys[6]] = 'atom_pop'
    dump_header[tkeys[6]] = 'Time'.rjust(acc1) + ''.join(arr1) + '\n'
    dump_format[tkeys[6]] = ('{:12.4f}' +
                             ''.join('{:10.5f}'
                                     for i in range(nst*ncrd)) + '\n')

    # ----------------- dump formats (bundle files) -----------------

    # adiabatic state populations
    arr1 = ['     state.' + str(i) for i in range(nst)]
    bfile_names[bkeys[0]] = 'n.dat'
    dump_header[bkeys[0]] = ('Time'.rjust(acc1) + ''.join(arr1) +
                             'Norm'.rjust(acc1) + '\n')
    dump_format[bkeys[0]] = ('{:12.4f}' +
                             ''.join('{:12.6f}' for i in range(nst)) +
                             '{:12.6f}\n')

    # the bundle energy
    arr1 = ('   potential(QM)', '     kinetic(QM)', '       total(QM)',
            '  potential(Cl.)', '    kinetic(Cl.)', '      total(Cl.)')
    bfile_names[bkeys[1]] = 'e.dat'
    dump_header[bkeys[1]] = 'Time'.rjust(acc1) + ''.join(arr1) + '\n'
    dump_format[bkeys[1]] = ('{:12.4f}' +
                             ''.join('{:16.10f}' for i in range(6)) + '\n')

    # the spawn log
    lenst = 7
    arr1 = ('time(entry)'.rjust(acc1), 'time(spawn)'.rjust(acc1),
            'time(exit)'.rjust(acc1), 'parent'.rjust(lenst),
            'state'.rjust(lenst), 'child'.rjust(lenst), 'state'.rjust(lenst),
            'ke(parent)'.rjust(acc1), 'ke(child)'.rjust(acc1),
            'pot(parent)'.rjust(acc1), 'pot(child)'.rjust(acc1),
            'total(parent)'.rjust(acc2), 'total(child)'.rjust(acc2))
    bfile_names[bkeys[2]] = 'spawn.dat'
    dump_header[bkeys[2]] = ''.join(arr1) + '\n'
    dump_format[bkeys[2]] = ('{:12.4f}{:12.4f}{:12.4f}{:7d}{:7d}{:7d}{:7d}' +
                             '{:12.8f}{:12.8f}{:12.8f}{:12.8f}' +
                             '{:16.8f}{:16.8f}\n')

    bfile_names[bkeys[3]] = 's.dat'
    bfile_names[bkeys[4]] = 'sdot.dat'
    bfile_names[bkeys[5]] = 'h.dat'
    bfile_names[bkeys[6]] = 'heff.dat'
    bfile_names[bkeys[7]] = 't_ovrlp.dat'

    # autocorrelation function
    arr1 = ('      Re a(t)','         Im a(t)','         abs a(t)')
    bfile_names[bkeys[8]] = 'auto.dat'
    dump_header[bkeys[8]] = 'Time'.rjust(acc1) + ''.join(arr1) + '\n'
    dump_format[bkeys[8]] = ('{:12.4f}' +
                             ''.join('{:16.10f}' for i in range(3)) + '\n')

    # ------------------------- log file formats --------------------------
    with open(home_path+'/fms.log', 'w') as logfile:
        log_str = (' ---------------------------------------------------\n' +
                   ' ab initio multiple spawning dynamics\n' +
                   ' ---------------------------------------------------\n' +
                   '\n' +
                   ' *************\n' +
                   ' input summary\n' +
                   ' *************\n' +
                   '\n' +
                   ' file paths\n' +
                   ' ---------------------------------------\n' +
                   ' home_path   = ' + str(home_path) + '\n' +
                   ' scr_path    = ' + str(scr_path) + '\n')
        logfile.write(log_str)

        log_str = ('\n fms simulation keywords\n' +
                   ' ----------------------------------------\n')
        for k, v in glbl.fms.items():
            log_str += ' {:20s} = {:20s}\n'.format(str(k), str(v))
        logfile.write(log_str)

        log_str = '\n ' + str(glbl.fms['interface']) + ' simulation keywords\n'
        log_str += ' ----------------------------------------\n'
        for k, v in interface_dict.items():
            log_str += ' {:20s} = {:20s}\n'.format(str(k), str(v))
        logfile.write(log_str)

        log_str = ('\n ***********\n' +
                   ' propagation\n' +
                   ' ***********\n\n')
        logfile.write(log_str)

    log_format['general']     = '   ** {:60s} **\n'
    log_format['string']      = ' {:160s}\n'
    log_format['t_step']      = ' > time: {:14.4f} step:{:8.4f} [{:4d} trajectories]\n'
    log_format['coupled']     = '  -- in coupling regime -> timestep reduced to {:8.4f}\n'
    log_format['new_step']    = '   -- {:50s} / re-trying with new time step: {:8.4f}\n'
    log_format['spawn_start'] = ('  -- spawning: trajectory {:4d}, ' +
                                 'state {:2d} --> state {:2d}\n' +
                                 'time'.rjust(14) + 'coup'.rjust(10) +
                                 'overlap'.rjust(10) + '   spawn\n')
    log_format['spawn_step']  = '{:14.4f}{:10.4f}{:10.4f}   {:40s}\n'
    log_format['spawn_back']  = '      back propagating:  {:12.2f}\n'
    log_format['spawn_bad_step']= '       --> could not spawn: {:40s}\n'
    log_format['spawn_success'] = ' - spawn successful, new trajectory created at {:14.4f}\n'
    log_format['spawn_failure'] = ' - spawn failed, cannot create new trajectory\n'
    log_format['complete']      = ' ------- simulation completed --------\n'
    log_format['timings' ]      = '{}'

    print_level['general']        = 5
    print_level['string']         = 5
    print_level['t_step']         = 0
    print_level['coupled']        = 3
    print_level['new_step']       = 3
    print_level['spawn_start']    = 1
    print_level['spawn_step']     = 1
    print_level['spawn_back']     = 2
    print_level['spawn_bad_step'] = 2
    print_level['spawn_success']  = 1
    print_level['spawn_failure']  = 1
    print_level['complete']       = 0
    print_level['timings']        = 0


def print_traj_row(label, fkey, data):
    """Appends a row of data, formatted by entry 'fkey' in formats to
    file 'filename'."""
    global scr_path, tkeys, tfile_names, dump_header, dump_format
    filename = scr_path + '/' + tfile_names[tkeys[fkey]] + '.' + str(label)

    if not os.path.isfile(filename):
        with open(filename, 'x') as outfile:
            outfile.write(dump_header[tkeys[fkey]])
            outfile.write(dump_format[tkeys[fkey]].format(*data))
    else:
        with open(filename, 'a') as outfile:
            outfile.write(dump_format[tkeys[fkey]].format(*data))

def update_logs(bundle):
    """Determines if it is appropriate to update the traj/bundle logs.

    In general, I assume it's desirable that these time steps are
    relatively constant -- regardless of what the propagator requires
    to do accurate integration.
    """
    dt    = glbl.fms['default_time_step']
    mod_t = bundle.time % dt

    # this. is. ugly.
    return (mod_t < 0.0001*dt or mod_t > 0.999*dt)


def print_bund_row(fkey, data):
    """Appends a row of data, formatted by entry 'fkey' in formats to
    file 'filename'."""
    global scr_path, bkeys, bfile_names, dump_header, dump_format
    filename = scr_path + '/' + bfile_names[bkeys[fkey]]

    if glbl.mpi_rank !=0:
        return

    if not os.path.isfile(filename):
        with open(filename, 'x') as outfile:
            outfile.write(dump_header[bkeys[fkey]])
            outfile.write(dump_format[bkeys[fkey]].format(*data))
    else:
        with open(filename, 'a') as outfile:
            outfile.write(dump_format[bkeys[fkey]].format(*data))


def print_bund_mat(time, fname, mat):
    """Prints a matrix to file with a time label."""
    global scr_path
    filename = scr_path + '/' + fname

    with open(filename, 'a') as outfile:
        outfile.write('{:9.2f}\n'.format(time))
        outfile.write(np.array2string(mat)+'\n')


def print_fms_logfile(otype, data):
    """Prints a string to the log file."""
    global log_format, print_level

    if glbl.mpi_rank != 0:
        return

    if otype not in log_format:
        print('CANNOT WRITE otype=' + str(otype) + '\n')
    elif glbl.fms['print_level'] >= print_level[otype]:
        filename = home_path + '/fms.log'
        with open(filename, 'a') as logfile:
            logfile.write(log_format[otype].format(*data))


#----------------------------------------------------------------------------
#
# Read geometry.dat and hessian.dat files
#
#----------------------------------------------------------------------------
def read_geometry():
    """Reads position and momenta from geometry.dat."""
    global home_path
    amp_data   = []
    geom_data  = []
    mom_data   = []
    width_data = []
    label_data = []
    mass_data  = []
    mass_conv  = 1.    

    with open(home_path + '/geometry.dat', 'r', encoding='utf-8') as gfile:
        gm_file = gfile.readlines()

    not_done = True
    lcnt = -1
    while not_done:
        # comment line -- if keyword "amplitude" is present, set amplitude
        lcnt += 1
        line = [x.strip().lower() for x in re.split('\W+', gm_file[lcnt])]
        if 'amplitude' in line:
            ind = line.index('amplitude')
            amp_data.append(complex(float(line[ind+1]), float(line[ind+2])))
        else:
            amp_data.append(1 + 0j)

        # number of atoms/coordinates
        lcnt += 1
        nq = int(gm_file[lcnt])

        # read in geometry
        for i in range(nq):
            lcnt += 1
            geom_data.extend([float(gm_file[lcnt].rstrip().split()[j])
                      for j in range(1,len(gm_file[lcnt].rstrip().split()))])
            crd_dim = len(gm_file[lcnt].rstrip().split()[1:])
            label_data.extend([gm_file[lcnt].lstrip().rstrip().split()[0]
                       for i in range(crd_dim)])
            # if in cartesians, assume mass given in amu, convert to au
            if crd_dim == 3:
                mass_conv = 1 * glbl.mass2au

        # read in momenta
        for i in range(nq):
            lcnt += 1
            mom_data.extend([float(gm_file[lcnt].rstrip().split()[j])
                       for j in range(len(gm_file[lcnt].rstrip().split()))])

        # read in widths, if present
        if (lcnt+1) < len(gm_file) and 'alpha' in gm_file[lcnt+1]:
            for i in range(nq):
                lcnt += 1
                width_data.extend([float(gm_file[lcnt].rstrip().split()[j])
                               for j in range(1,len(gm_file[lcnt].split()))])
        else:
            for lbl in label_data:
                if atom_lib.valid_atom(lbl):
                    adata = atom_lib.atom_data(lbl)
                    width_data.extend([float(adata[0])])
                else:
                    width_data.extend([0.])

        # read in masses, if present
        if (lcnt+1) < len(gm_file) and 'mass' in gm_file[lcnt+1]:
            for i in range(nq):
                lcnt += 1
                mass_data.extend([float(gm_file[lcnt].rstrip().split()[j]) * mass_conv
                               for j in range(1,len(gm_file[lcnt].split()))])
        else:
            for lbl in label_data:
                if atom_lib.valid_atom(lbl):
                    adata = atom_lib.atom_data(lbl)
                    mass_data.extend([float(adata[1]) * mass_conv])
                else:
                    mass_data.extend([1.])

            
        # check if we've reached the end of the file
        if (lcnt+1) == len(gm_file):
            not_done = False

    return (nq, crd_dim, amp_data, label_data,
            geom_data, mom_data, width_data, mass_data)

def read_hessian():
    """Reads the non-mass-weighted Hessian matrix from hessian.dat."""
    global home_path

    hessian = np.loadtxt(home_path + '/hessian.dat', dtype=float)
    return hessian


#----------------------------------------------------------------------------
#
# FMS summary output file
#
#----------------------------------------------------------------------------
def cleanup():
    """Cleans up the FMS log file."""
    global home_path, scr_path

    if glbl.mpi_rank == 0:

        # simulation complete
        print_fms_logfile('complete', [])

        # print timing information
        timings.stop('global', cumulative=True)
        t_table = timings.print_timings()
        print_fms_logfile('timings', [t_table])

        # move trajectory summary files to an output directory in the home area
        odir = home_path + '/output'
        if os.path.exists(odir):
            shutil.rmtree(odir)
        os.makedirs(odir)

        # move trajectory files
        for key, fname in tfile_names.items():
            for tfile in glob.glob(scr_path + '/' + fname + '.*'):
                if not os.path.isdir(tfile):
                    shutil.move(tfile, odir)

        # move bundle files
        for key, fname in bfile_names.items():
            try:
                shutil.move(scr_path + '/' + fname, odir)
            except IOError:
                pass

        # move chkpt file
        try:
            shutil.move(scr_path + '/last_step.dat', odir)
        except IOError:
            pass
<|MERGE_RESOLUTION|>--- conflicted
+++ resolved
@@ -58,44 +58,15 @@
     # Read pes.input. This contains interface-specific user options. Get what
     #  interface we're using via glbl.fms['interface'], and populate the
     #  corresponding dictionary of keywords from glbl module
-<<<<<<< HEAD
-    # Clumsy. Not even sure this is the best way to do this (need to segregate
-    # variables in different dictionaries. fix this later
-    if glbl.fms['interface'] == 'columbus':
-        for k, v in kwords.items():
-            if k in glbl.columbus:
-                glbl.columbus[k] = v
-            else:
-                if glbl.mpi_rank == 0:
-                    print('Variable '  + str(k) +
-                          ' in fms.input unrecognized. Ignoring...')
-    elif glbl.fms['interface'] == 'vibronic':
-        for k, v in kwords.items():
-            if k in glbl.vibronic:
-                glbl.vibronic[k] = v
-            else:
-                if glbl.mpi_rank == 0:
-                    print('Variable ' + str(k) +
-                          ' in fms.input unrecognized. Ignoring...')
-    elif glbl.fms['interface'] == 'boson_model_diabatic':
-        for k, v in kwords.items():
-            if k in glbl.boson:
-                glbl.boson[k] = v
-    else:
-        if glbl.mpi_rank == 0:
-            print('Interface: ' + str(glbl.fms['interface']) + 
-                  ' is not recognized.')
-=======
     # Still need to add a new dict to glbl for each new interface.
     interface_dict = getattr(glbl, glbl.fms['interface'])
     kwords = read_namelist('pes.input')
     for k, v in kwords.items():
         if k in interface_dict:
             interface_dict[k] = v
-        else:
+        elif glbl.mpi_rank == 0:
             print('Variable ' + str(k) +
                   ' in fms.input unrecognized. Ignoring...')
->>>>>>> 921200c7
 
 
 def read_namelist(filename):
