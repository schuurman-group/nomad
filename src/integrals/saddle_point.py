<<<<<<< HEAD
#
# Compute integrals over trajectories traveling on adiabataic potentials
#  This currently uses first-order saddle point.
#
import sys
import numpy as np
import src.fmsio.glbl as glbl
import src.vcham.hampar as ham
#
=======
"""
Compute saddle-point integrals over trajectories traveling on adiabataic
potentials

This currently uses first-order saddle point.
"""
import numpy as np


>>>>>>> 88bee4ca
# Let propagator know if we need data at centroids to propagate
require_centroids = True


def v_integral(traj1, traj2=None, centroid=None, S_ij=None):
    """Returns potential coupling matrix element between two trajectories."""
    # if we are passed a single trajectory, this is a diagonal
    # matrix element -- simply return potential energy of trajectory
<<<<<<< HEAD
    if not traj2:
        # Adiabatic energy
        v = traj1.energy(traj1.state)
        # DBOC
        if glbl.fms['coupling_order'] == 3:
            v += traj1.scalar_coup(traj1.state)
        return v
    #
=======
    if traj2 is None:
        return traj1.energy(traj1.state)
>>>>>>> 88bee4ca
    # off-diagonal matrix element, between trajectories on the same
    # state [this also requires the centroid be present
    elif traj1.state == traj2.state:
<<<<<<< HEAD
        # Adiabatic energy
        v = centroid.energy(traj1.state) * traj1.overlap(traj2)
        # DBOC
        if glbl.fms['coupling_order'] == 3:
            v += centroid.scalar_coup(traj1.state) * traj1.overlap(traj2)
        return v
    #
=======
        return centroid.energy(traj1.state) * traj1.overlap(traj2)
>>>>>>> 88bee4ca
    # [necessarily] off-diagonal matrix element between trajectories
    # on different electronic states
    elif traj1.state != traj2.state:
        # Derivative coupling
        fij = centroid.derivative(traj2.state)
        v = np.vdot( fij, traj1.deldx_m(traj2) )
        # Scalar coupling
        if glbl.fms['coupling_order'] > 1:
            v += traj1.scalar_coup(traj2.state) * traj1.overlap(traj2)
        return v

    else:
        print('ERROR in v_integral -- argument disagreement')
        return 0.


def ke_integral(traj1, traj2, S_ij=None):
    """Returns kinetic energy integral over trajectories."""
    ke = complex(0.,0.)
    if traj1.state == traj2.state:
<<<<<<< HEAD
        if glbl.fms['interface'] == 'vibronic':
            for i in range(traj1.n_particle):
                ke -= traj1.particles[i].deld2x(traj2.particles[i]) \
                      * ham.freq[i]/2.0
        else:
            for i in range(traj1.n_particle):
                ke -= traj1.particles[i].deld2x(traj2.particles[i]) /  \
                      (2.0*traj1.particles[i].mass)

=======
        for i in range(traj1.n_particle):
            ke -= (traj1.particles[i].deld2x(traj2.particles[i]) /
                   (2.*traj1.particles[i].mass))
>>>>>>> 88bee4ca
        return ke * traj1.overlap(traj2)

    else:
        return ke


def sdot_integral(traj1, traj2, S_ij=None):
    """Returns the matrix element <Psi_1 | d/dt | Psi_2>."""
    sdot = (-np.dot( traj2.velocity(), traj1.deldx(traj2) ) +
            np.dot( traj2.force()   , traj1.deldp(traj2) ) +
            complex(0.,1.) * traj2.phase_dot() * traj1.overlap(traj2))
    return sdot<|MERGE_RESOLUTION|>--- conflicted
+++ resolved
@@ -1,59 +1,37 @@
-<<<<<<< HEAD
-#
-# Compute integrals over trajectories traveling on adiabataic potentials
-#  This currently uses first-order saddle point.
-#
-import sys
-import numpy as np
-import src.fmsio.glbl as glbl
-import src.vcham.hampar as ham
-#
-=======
 """
 Compute saddle-point integrals over trajectories traveling on adiabataic
 potentials
 
 This currently uses first-order saddle point.
 """
+import sys
 import numpy as np
+import src.fmsio.glbl as glbl
+import src.vcham.hampar as ham
 
-
->>>>>>> 88bee4ca
 # Let propagator know if we need data at centroids to propagate
 require_centroids = True
-
 
 def v_integral(traj1, traj2=None, centroid=None, S_ij=None):
     """Returns potential coupling matrix element between two trajectories."""
     # if we are passed a single trajectory, this is a diagonal
     # matrix element -- simply return potential energy of trajectory
-<<<<<<< HEAD
-    if not traj2:
+    if traj2 is None:
         # Adiabatic energy
         v = traj1.energy(traj1.state)
         # DBOC
         if glbl.fms['coupling_order'] == 3:
             v += traj1.scalar_coup(traj1.state)
         return v
-    #
-=======
-    if traj2 is None:
-        return traj1.energy(traj1.state)
->>>>>>> 88bee4ca
     # off-diagonal matrix element, between trajectories on the same
     # state [this also requires the centroid be present
     elif traj1.state == traj2.state:
-<<<<<<< HEAD
         # Adiabatic energy
         v = centroid.energy(traj1.state) * traj1.overlap(traj2)
         # DBOC
         if glbl.fms['coupling_order'] == 3:
             v += centroid.scalar_coup(traj1.state) * traj1.overlap(traj2)
         return v
-    #
-=======
-        return centroid.energy(traj1.state) * traj1.overlap(traj2)
->>>>>>> 88bee4ca
     # [necessarily] off-diagonal matrix element between trajectories
     # on different electronic states
     elif traj1.state != traj2.state:
@@ -74,23 +52,15 @@
     """Returns kinetic energy integral over trajectories."""
     ke = complex(0.,0.)
     if traj1.state == traj2.state:
-<<<<<<< HEAD
         if glbl.fms['interface'] == 'vibronic':
             for i in range(traj1.n_particle):
                 ke -= traj1.particles[i].deld2x(traj2.particles[i]) \
                       * ham.freq[i]/2.0
         else:
             for i in range(traj1.n_particle):
-                ke -= traj1.particles[i].deld2x(traj2.particles[i]) /  \
-                      (2.0*traj1.particles[i].mass)
-
-=======
-        for i in range(traj1.n_particle):
-            ke -= (traj1.particles[i].deld2x(traj2.particles[i]) /
-                   (2.*traj1.particles[i].mass))
->>>>>>> 88bee4ca
+                ke -= (traj1.particles[i].deld2x(traj2.particles[i]) /
+                       (2.*traj1.particles[i].mass))
         return ke * traj1.overlap(traj2)
-
     else:
         return ke
 
