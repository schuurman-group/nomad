"""
Compute Bra-ket averaged Taylor expansion integrals over trajectories
traveling on adiabataic potentials
"""
import sys
import math
import numpy as np
import src.fmsio.glbl as glbl
import src.integrals.nuclear_gaussian as nuclear
interface = __import__('src.interfaces.' + glbl.interface['interface'],
                       fromlist = ['a'])

# Let FMS know if overlap matrix elements require PES info
overlap_requires_pes = False

# Let propagator know if we need data at centroids to propagate
require_centroids = False

# Determines the Hamiltonian symmetry
hermitian = True

# Returns functional form of bra function ('dirac_delta', 'gaussian')
basis = 'gaussian'


def nuc_overlap(t1, t2):
    """ Returns < Chi | Chi' >, the nuclear overlap integral of two trajectories"""
    return nuclear.overlap(t1.phase(),t1.widths(),t1.x(),t1.p(),
                           t2.phase(),t2.widths(),t2.x(),t2.p())


def traj_overlap(t1, t2, nuc_only=False, Snuc=None):
    """Returns < Psi | Psi' >, the overlap integral of two trajectories.

    The bra and ket functions for the s_integral may be different
    (i.e. pseudospectral/collocation methods).
    """
    return s_integral(t1, t2, nuc_only=nuc_only, Snuc=Snuc)


def s_integral(t1, t2, nuc_only=False, Snuc=None):
    """ Returns < Psi | Psi' >, the overlap of the nuclear
    component of the wave function only"""
    if t1.state != t2.state and not nuc_only:
        return 0j
    else:
        if Snuc is None:
            return nuclear.overlap(t1.phase(),t1.widths(),t1.x(),t1.p(),
                                   t2.phase(),t2.widths(),t2.x(),t2.p())
        else:
            return Snuc


def v_integral(t1, t2, centroid=None, Snuc=None):
    """Returns potential coupling matrix element between two trajectories.

    If we are passed a single trajectory, this is a diagonal matrix
    element -- simply return potential energy of trajectory.
    """

    if Snuc is None:
        Sij = nuclear.overlap(t1.phase(),t1.widths(),t1.x(),t1.p(),
                           t2.phase(),t2.widths(),t2.x(),t2.p())
    else:
        Sij = Snuc
    Sji = Sij.conjugate()

    if glbl.propagate['integral_order'] > 2:
        raise ValueError('Integral_order > 2 not implemented for bra_ket_averaged')

    if t1.state == t2.state:
        state = t1.state
        # Adiabatic energy
        vij = t1.energy(state) * Sij
        vji = t2.energy(state) * Sji

        if glbl.propagate['integral_order'] > 0:
            o1_ij = nuclear.ordr1_vec(t1.widths(),t1.x(),t1.p(),
                                      t2.widths(),t2.x(),t2.p())
            o1_ji = nuclear.ordr1_vec(t2.widths(),t2.x(),t2.p(),
                                      t1.widths(),t1.x(),t1.p())
            vij += np.dot(o1_ij - t1.x()*Sij, t1.derivative(state,state))
            vji += np.dot(o1_ji - t2.x()*Sji, t2.derivative(state,state))

        if glbl.propagate['integral_order'] > 1:
            xcen  = (t1.widths()*t1.x() + t2.widths()*t2.x()) / (t1.widths()+t2.widths())
            o2_ij = nuclear.ordr2_vec(t1.widths(),t1.x(),t1.p(),
                                      t2.widths(),t2.x(),t2.p())
            o2_ji = nuclear.ordr2_vec(t2.widths(),t2.x(),t2.p(),
                                      t1.widths(),t1.x(),t1.p())

            for k in range(t1.dim):
                vij += 0.5*o2_ij[k]*t1.hessian(state)[k,k]
                vji += 0.5*o2_ji[k]*t2.hessian(state)[k,k]
                for l in range(k):
<<<<<<< HEAD
                    vij += 0.5 * ((2.*o1_ij[k]*o1_ij[l]
                                 - xcen[k]*o1_ij[l] - xcen[l]*o1_ij[k]
                                 - o1_ij[k]*t1.x()[l] - o1_ij[l]*t1.x()[k]
                                 + (t1.x()[k]*xcen[l] + t1.x()[l]*xcen[k])*Sij)
                                 * t1.hessian(state,state)[k,l])
                    vji += 0.5 * ((2.*o1_ji[k]*o1_ji[l]
                                 - xcen[k]*o1_ji[l] - xcen[l]*o1_ji[k]
                                 - o1_ji[k]*t2.x()[l] - o1_ji[l]*t2.x()[k]
                                 + (t2.x()[k]*xcen[l] + t2.x()[l]*xcen[k])*Sji)
                                 * t2.hessian(state,state)[k,l])
=======
                    vij += 0.5 * ((2.*o1_ij[k]*o1_ij[l] 
                                 - xcen[k]*o1_ij[l] - xcen[l]*o1_ij[k] 
                                 - o1_ij[k]*t1.x()[l] - o1_ij[l]*t1.x()[k] 
                                 + (t1.x()[k]*xcen[l] + t1.x()[l]*xcen[k])*Sij) 
                                 * t1.hessian(state)[k,l]) 
                    vji += 0.5 * ((2.*o1_ji[k]*o1_ji[l]
                                 - xcen[k]*o1_ji[l] - xcen[l]*o1_ji[k] 
                                 - o1_ji[k]*t2.x()[l] - o1_ji[l]*t2.x()[k] 
                                 + (t2.x()[k]*xcen[l] + t2.x()[l]*xcen[k])*Sji) 
                                 * t2.hessian(state)[k,l])
>>>>>>> 2267a31a

    # [necessarily] off-diagonal matrix element between trajectories
    # on different electronic states
    else:
        # Derivative coupling
        fij = t1.derivative(t1.state, t2.state)

        vij = 2.*np.vdot(t1.derivative(t1.state,t2.state), interface.kecoeff *
                         nuclear.deldx(Sij,t1.phase(),t1.widths(),t1.x(),t1.p(),
<<<<<<< HEAD
                                       t2.phase(),t2.widths(),t2.x(),t2.p()))
        vji = 2.*np.vdot(t2.derivative(t2.state,t1.state), interface.kecoeff *
                         nuclear.deldx(Sji,t2.phase(),t2.widths(),t2.x(),t2.p(),
                                       t1.phase(),t1.widths(),t1.x(),t1.p()))

        if glbl.propagate['integral_order'] > 0:
            vij += 0.
            vji += 0.

        if glbl.propagate['integral_order'] > 1:
            vij += 0.
            vji += 0.

    return 0.5*(vij + vji.conjugate())
=======
                                           t2.phase(),t2.widths(),t2.x(),t2.p()))
        vji = 2.*np.vdot(t2.derivative(t2.state,t1.state), interface.kecoeff *
                         nuclear.deldx(Sji,t2.phase(),t2.widths(),t2.x(),t2.p(),
                                           t1.phase(),t1.widths(),t1.x(),t1.p()))
 
    return 0.5*(vij + vji.conjugate()) 
>>>>>>> 2267a31a


def ke_integral(t1, t2, Snuc=None):
    """Returns kinetic energy integral over trajectories."""
    if t1.state != t2.state:
        return 0j

    else:
        if Snuc is None:
            Snuc = nuclear.overlap(t1.phase(),t1.widths(),t1.x(),t1.p(),
                                   t2.phase(),t2.widths(),t2.x(),t2.p())

        ke = nuclear.deld2x(Snuc,t1.phase(),t1.widths(),t1.x(),t1.p(),
                            t2.phase(),t2.widths(),t2.x(),t2.p())

        return -np.dot(ke, interface.kecoeff)


def sdot_integral(t1, t2, Snuc=None, e_only=False, nuc_only=False):
    """Returns the matrix element <Psi_1 | d/dt | Psi_2>."""
    if t1.state != t2.state:
        return 0j

    else:
        if Snuc is None:
            Snuc = nuclear.overlap(t1.phase(),t1.widths(),t1.x(),t1.p(),
                                   t2.phase(),t2.widths(),t2.x(),t2.p())

        deldx = nuclear.deldx(Snuc,t1.phase(),t1.widths(),t1.x(),t1.p(),
                              t2.phase(),t2.widths(),t2.x(),t2.p())
        deldp = nuclear.deldp(Snuc,t1.phase(),t1.widths(),t1.x(),t1.p(),
                              t2.phase(),t2.widths(),t2.x(),t2.p())

        sdot = (np.dot(deldx,t2.velocity()) + np.dot(deldp,t2.force())
                +1j * t2.phase_dot() * Snuc)

        return sdot<|MERGE_RESOLUTION|>--- conflicted
+++ resolved
@@ -60,7 +60,7 @@
 
     if Snuc is None:
         Sij = nuclear.overlap(t1.phase(),t1.widths(),t1.x(),t1.p(),
-                           t2.phase(),t2.widths(),t2.x(),t2.p())
+                              t2.phase(),t2.widths(),t2.x(),t2.p())
     else:
         Sij = Snuc
     Sji = Sij.conjugate()
@@ -93,29 +93,16 @@
                 vij += 0.5*o2_ij[k]*t1.hessian(state)[k,k]
                 vji += 0.5*o2_ji[k]*t2.hessian(state)[k,k]
                 for l in range(k):
-<<<<<<< HEAD
-                    vij += 0.5 * ((2.*o1_ij[k]*o1_ij[l]
-                                 - xcen[k]*o1_ij[l] - xcen[l]*o1_ij[k]
-                                 - o1_ij[k]*t1.x()[l] - o1_ij[l]*t1.x()[k]
-                                 + (t1.x()[k]*xcen[l] + t1.x()[l]*xcen[k])*Sij)
-                                 * t1.hessian(state,state)[k,l])
-                    vji += 0.5 * ((2.*o1_ji[k]*o1_ji[l]
-                                 - xcen[k]*o1_ji[l] - xcen[l]*o1_ji[k]
-                                 - o1_ji[k]*t2.x()[l] - o1_ji[l]*t2.x()[k]
-                                 + (t2.x()[k]*xcen[l] + t2.x()[l]*xcen[k])*Sji)
-                                 * t2.hessian(state,state)[k,l])
-=======
-                    vij += 0.5 * ((2.*o1_ij[k]*o1_ij[l] 
-                                 - xcen[k]*o1_ij[l] - xcen[l]*o1_ij[k] 
-                                 - o1_ij[k]*t1.x()[l] - o1_ij[l]*t1.x()[k] 
-                                 + (t1.x()[k]*xcen[l] + t1.x()[l]*xcen[k])*Sij) 
-                                 * t1.hessian(state)[k,l]) 
-                    vji += 0.5 * ((2.*o1_ji[k]*o1_ji[l]
-                                 - xcen[k]*o1_ji[l] - xcen[l]*o1_ji[k] 
-                                 - o1_ji[k]*t2.x()[l] - o1_ji[l]*t2.x()[k] 
-                                 + (t2.x()[k]*xcen[l] + t2.x()[l]*xcen[k])*Sji) 
-                                 * t2.hessian(state)[k,l])
->>>>>>> 2267a31a
+                    vij += 0.5 * ((2.*o1_ij[k]*o1_ij[l] -
+                                   xcen[k]*o1_ij[l] - xcen[l]*o1_ij[k] -
+                                   o1_ij[k]*t1.x()[l] - o1_ij[l]*t1.x()[k] +
+                                   (t1.x()[k]*xcen[l] + t1.x()[l]*xcen[k])*Sij) * 
+                                  t1.hessian(state)[k,l]) 
+                    vji += 0.5 * ((2.*o1_ji[k]*o1_ji[l] -
+                                   xcen[k]*o1_ji[l] - xcen[l]*o1_ji[k] -
+                                   o1_ji[k]*t2.x()[l] - o1_ji[l]*t2.x()[k] +
+                                   (t2.x()[k]*xcen[l] + t2.x()[l]*xcen[k])*Sji) *
+                                  t2.hessian(state)[k,l])
 
     # [necessarily] off-diagonal matrix element between trajectories
     # on different electronic states
@@ -125,29 +112,12 @@
 
         vij = 2.*np.vdot(t1.derivative(t1.state,t2.state), interface.kecoeff *
                          nuclear.deldx(Sij,t1.phase(),t1.widths(),t1.x(),t1.p(),
-<<<<<<< HEAD
                                        t2.phase(),t2.widths(),t2.x(),t2.p()))
         vji = 2.*np.vdot(t2.derivative(t2.state,t1.state), interface.kecoeff *
                          nuclear.deldx(Sji,t2.phase(),t2.widths(),t2.x(),t2.p(),
                                        t1.phase(),t1.widths(),t1.x(),t1.p()))
-
-        if glbl.propagate['integral_order'] > 0:
-            vij += 0.
-            vji += 0.
-
-        if glbl.propagate['integral_order'] > 1:
-            vij += 0.
-            vji += 0.
-
+ 
     return 0.5*(vij + vji.conjugate())
-=======
-                                           t2.phase(),t2.widths(),t2.x(),t2.p()))
-        vji = 2.*np.vdot(t2.derivative(t2.state,t1.state), interface.kecoeff *
-                         nuclear.deldx(Sji,t2.phase(),t2.widths(),t2.x(),t2.p(),
-                                           t1.phase(),t1.widths(),t1.x(),t1.p()))
- 
-    return 0.5*(vij + vji.conjugate()) 
->>>>>>> 2267a31a
 
 
 def ke_integral(t1, t2, Snuc=None):
@@ -181,7 +151,7 @@
         deldp = nuclear.deldp(Snuc,t1.phase(),t1.widths(),t1.x(),t1.p(),
                               t2.phase(),t2.widths(),t2.x(),t2.p())
 
-        sdot = (np.dot(deldx,t2.velocity()) + np.dot(deldp,t2.force())
-                +1j * t2.phase_dot() * Snuc)
+        sdot = (np.dot(deldx,t2.velocity()) + np.dot(deldp,t2.force()) +
+                1j * t2.phase_dot() * Snuc)
 
         return sdot