--- conflicted
+++ resolved
@@ -111,20 +111,11 @@
         fij = t1.derivative(t1.state, t2.state)
 
         vij = 2.*np.vdot(t1.derivative(t1.state,t2.state), interface.kecoeff *
-<<<<<<< HEAD
                          nuclear.deldx(Sij,t1.widths(),t1.x(),t1.p(),
                                            t2.widths(),t2.x(),t2.p()))
         vji = 2.*np.vdot(t2.derivative(t2.state,t1.state), interface.kecoeff *
                          nuclear.deldx(Sji,t2.widths(),t2.x(),t2.p(),
                                            t1.widths(),t1.x(),t1.p()))
-=======
-                         nuclear.deldx(Sij,t1.phase(),t1.widths(),t1.x(),t1.p(),
-                                       t2.phase(),t2.widths(),t2.x(),t2.p()))
-        vji = 2.*np.vdot(t2.derivative(t2.state,t1.state), interface.kecoeff *
-                         nuclear.deldx(Sji,t2.phase(),t2.widths(),t2.x(),t2.p(),
-                                       t1.phase(),t1.widths(),t1.x(),t1.p()))
->>>>>>> de5df966
- 
     return 0.5*(vij + vji.conjugate())
 
 
@@ -138,13 +129,8 @@
             Snuc = nuclear.overlap(t1.phase(),t1.widths(),t1.x(),t1.p(),
                                    t2.phase(),t2.widths(),t2.x(),t2.p())
 
-<<<<<<< HEAD
         ke = nuclear.deld2x(Snuc,t1.widths(),t1.x(),t1.p(),
                                  t2.widths(),t2.x(),t2.p())
-=======
-        ke = nuclear.deld2x(Snuc,t1.phase(),t1.widths(),t1.x(),t1.p(),
-                            t2.phase(),t2.widths(),t2.x(),t2.p())
->>>>>>> de5df966
 
         return -np.dot(ke, interface.kecoeff)
 
@@ -159,17 +145,10 @@
             Snuc = nuclear.overlap(t1.phase(),t1.widths(),t1.x(),t1.p(),
                                    t2.phase(),t2.widths(),t2.x(),t2.p())
 
-<<<<<<< HEAD
         deldx = nuclear.deldx(Snuc,t1.widths(),t1.x(),t1.p(),
                                    t2.widths(),t2.x(),t2.p())
         deldp = nuclear.deldp(Snuc,t1.widths(),t1.x(),t1.p(),
                                    t2.widths(),t2.x(),t2.p())
-=======
-        deldx = nuclear.deldx(Snuc,t1.phase(),t1.widths(),t1.x(),t1.p(),
-                              t2.phase(),t2.widths(),t2.x(),t2.p())
-        deldp = nuclear.deldp(Snuc,t1.phase(),t1.widths(),t1.x(),t1.p(),
-                              t2.phase(),t2.widths(),t2.x(),t2.p())
->>>>>>> de5df966
 
         sdot = (np.dot(deldx,t2.velocity()) + np.dot(deldp,t2.force()) +
                 1j * t2.phase_dot() * Snuc)
