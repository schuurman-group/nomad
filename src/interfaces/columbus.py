"""
Routines for running a Columbus computation.
"""
import sys
import os
import copy
import shutil
import pathlib
import subprocess
import numpy as np
import src.fmsio.glbl as glbl
import src.fmsio.fileio as fileio
import src.basis.atom_lib as atom_lib
import src.basis.trajectory as trajectory
import src.basis.centroid as centroid

# KE operator coefficients a_i:
# T = sum_i a_i p_i^2,
# where p_i is the momentum operator
kecoeff = None

# path to columbus executables
columbus_path = ''
# set to true if we want to compute electronic structure properties
comp_properties = True
# path to columbus input files
input_path = ''
# path to location of 'work'/'restart' directories
work_path = ''
# path to the location of restart files (i.e. mocoef files and civfl)
restart_path = ''
# atom labels
a_sym        = []
# atomic number
a_num        = []
# atomic masses (amu)
a_mass       = []
# by default, since this is the columbus module, assume atoms are
# 3-dimensional (i.e. Cartesian)
p_dim        = 3
# number of atoms
n_atoms      = 0
# total number of cartesian coordinates
n_cart       = 0
# number of drts (should usually be "1" for C1)
n_drt        = 1
# number of orbitals
n_orbs       = 0
# number of states in sate-averaged MCSCF
n_mcstates   = 0
# number of CI roots
n_cistates     = 0
# if DE between two states greater than de_thresh, ignore coupling
coup_de_thresh = 100.
# maximum angular momentum in basis set
max_l        = 1
# excitation level in CI
mrci_lvl     = 0
# amount of memory per process, in MB
mem_str      = ''

class Surface:
    """Object containing potential energy surface data."""
    def __init__(self, tag, n_states, t_dim, crd_dim):
        # necessary for array allocation
        self.tag      = tag
        self.n_states = n_states
        self.t_dim    = t_dim
        self.crd_dim  = crd_dim

        # these are the standard quantities ALL interface_data objects return
        self.data_keys = []
        self.geom      = np.zeros(t_dim)
        self.potential = np.zeros(n_states)
        self.deriv     = np.zeros((t_dim, n_states, n_states))

        # these are interface-specific quantities
        # atomic populations
        self.atom_pop  = np.zeros((int(t_dim/crd_dim),n_states))
        # includes permanent (diagonal) and transition (off-diagonal) dipoles
        self.dipoles   = np.zeros((p_dim, n_states, n_states))
        # second moments of the current states (3x3 tensor)
        self.sec_moms  = np.zeros((p_dim, p_dim, n_states))
        # molecular orbitals
        self.mos       = None

<<<<<<< HEAD
    def copy(self):
        """Creates a copy of a Surface object."""
        new_info = Surface(self.n_states, self.t_dim, self.crd_dim)

        new_info.data_keys = copy.copy(self.data_keys)
        new_info.geom      = copy.deepcopy(self.geom)
        new_info.energies  = copy.deepcopy(self.energies)
        new_info.grads     = copy.deepcopy(self.grads)
        return new_info
=======
#
def copy_surface(orig_info):
    """Creates a copy of a Surface object."""
    if orig_info is None:
        return None
    elif not isinstance(orig_info, Surface):
        raise TypeError('copy_surface can only be used to copy objects of '
                        '\'Surface\' type')

    new_info = Surface(orig_info.tag,
                       orig_info.n_states,
                       orig_info.t_dim,
                       orig_info.crd_dim)

    # required potential data
    new_info.data_keys = copy.deepcopy(orig_info.data_keys)
    new_info.geom      = copy.deepcopy(orig_info.geom)
    new_info.potential = copy.deepcopy(orig_info.potential)
    new_info.deriv     = copy.deepcopy(orig_info.deriv)

    # interface-dependent potential data
    new_info.atom_pop  = copy.deepcopy(orig_info.atom_pop)
    new_info.dipoles     = copy.deepcopy(orig_info.dipoles)
    new_info.sec_moms    = copy.deepcopy(orig_info.sec_moms)
    new_info.mos         = copy.deepcopy(orig_info.mos)

    return new_info
>>>>>>> 6bec6f09


#----------------------------------------------------------------
#
# Functions called from interface object
#
#----------------------------------------------------------------
def init_interface():
    """Initializes the Columbus calculation from the Columbus input."""
    global columbus_path, input_path, work_path, restart_path, log_file
    global a_sym, a_num, a_mass, n_atoms, n_cart, coup_de_thresh
    global n_orbs, n_mcstates, n_cistates, max_l, mrci_lvl, mem_str

    global kecoeff

    # KE operator coefficients: Unscaled Cartesian coordinates,
    # a_i = 1/2m_i
    (natm, crd_dim, amp_data, label_data, geom_data,
          mom_data, width_data, mass_data) = fileio.read_geometry()

    # set atomic symbol, number, mass,
    a_sym   = [label_data[i].split()[0] for i in range(0,natm*crd_dim,crd_dim)]

    a_data  = []
    for i in range(natm):
        if atom_lib.valid_atom(a_sym[i]):
            a_data.append(atom_lib.atom_data(a_sym[i]))
        else:
            raise ValueError('Atom: '+str(a_sym[i])+' not found in library')
    a_mass  = [a_data[i][1] for i in range(natm)]
    a_num   = [a_data[i][2] for i in range(natm)]

<<<<<<< HEAD
    # set coefficient for kinetic energy determination
    kecoeff = 0.5/mass_data[0:natm*crd_dim]
=======
    # set coefficient for kinetic energy determination            
    kecoeff = 1./(2. * np.array(mass_data, dtype=float))
>>>>>>> 6bec6f09

    # confirm that we can see the COLUMBUS installation (pull the value
    # COLUMBUS environment variable)
    columbus_path = os.environ['COLUMBUS']
    if not os.path.isfile(columbus_path + '/ciudg.x'):
        raise FileNotFoundError('Cannot find COLUMBUS executables in: ' +
                                columbus_path)
    # ensure COLUMBUS input files are present locally
    if not os.path.exists('input'):
        raise FileNotFoundError('Cannot find COLUMBUS input files in: input')

    # setup working directories
    # input and restart are shared
    input_path    = fileio.scr_path + '/input'
    restart_path  = fileio.scr_path + '/restart'
    # ...but each process has it's own work directory
    work_path     = fileio.scr_path + '/work.'+str(glbl.mpi_rank)

    if os.path.exists(work_path):
        shutil.rmtree(work_path)
    os.makedirs(work_path)

    if glbl.mpi_rank == 0:
        if os.path.exists(input_path):
            shutil.rmtree(input_path)
        if os.path.exists(restart_path):
            shutil.rmtree(restart_path)
        os.makedirs(input_path)
        os.makedirs(restart_path)

    # copy input directory to scratch and copy file contents to work directory
    for item in os.listdir('input'):
        local_file = os.path.join('input', item)

        work_file  = os.path.join(work_path, item)
        shutil.copy2(local_file, work_file)

        if glbl.mpi_rank == 0:
          input_file = os.path.join(input_path, item)
          shutil.copy2(local_file, input_file)

    # make sure process 0 is finished populating the input directory
    if glbl.mpi_parallel:
        glbl.mpi_comm.barrier()

    # now -- pull information from columbus input
    n_atoms    = natm
    n_cart     = natm * crd_dim
    n_orbs     = int(read_pipe_keyword('input/cidrtmsin',
                                       'orbitals per irrep'))
    n_mcstates = int(read_nlist_keyword('input/mcscfin',
                                        'NAVST'))
    n_cistates = int(read_nlist_keyword('input/ciudgin.drt1',
                                        'NROOT'))
    mrci_lvl   = int(read_pipe_keyword('input/cidrtmsin',
                                       'maximum excitation level'))
    max_l      = ang_mom_dalton('input/daltaoin')

    # all COLUMBUS modules will be run with the amount of meomry specified by mem_per_core
    mem_str = str(int(glbl.columbus['mem_per_core']))
    coup_de_thresh = float(glbl.columbus['coup_de_thresh'])

    # Do some error checking to makes sure COLUMBUS calc is consistent with trajectory
    if n_cistates < int(glbl.fms['n_states']):
        sys.exit("ERROR n_cistates < n_states: "+str(n_cistates)+" < "+str(glbl.fms['n_states']))
 
    # generate one time input files for columbus calculations
    make_one_time_input()

#
#
def evaluate_trajectory(Traj):
    """Computes MCSCF/MRCI energy and computes all couplings.

    For the columbus module, since gradients are not particularly
    time consuming, it's easier (and probably faster) to compute
    EVERYTHING at once (i.e. all energies, all gradients, all properties)
    Thus, if electronic structure information is not up2date, all methods
    call the same routine: run_single_point.
    """
    global p_dim, n_atoms, n_cart

    label   = Traj.label
    state   = Traj.state
    nstates = Traj.nstates

    if label < 0:
        print('evaluate_trajectory called with ' +
              'id associated with centroid, label=' + str(label))

    # create surface object to hold potential information
    col_surf      = Surface(label, nstates, n_cart, p_dim)
    col_surf.geom = Traj.x()
    col_surf.data_keys.append('geom')

    # write geometry to file
    write_col_geom(Traj.x())

    [mo_restart, ci_restart] = get_col_restart(Traj)
    if not mo_restart:
        sys.exit('ERROR: cannot find starting orbitals for mcscf')

    # generate integrals
    generate_integrals(label)

    # run mcscf
    run_col_mcscf(Traj)
    col_surf.mos = pack_mocoef()
    col_surf.data_keys.append('mos')

    # run mrci, if necessary
    [col_surf.potential, col_surf.atom_pop] = run_col_mrci(Traj, ci_restart)
    col_surf.data_keys.append('poten')
    col_surf.data_keys.append('atom_pop')

    # run properties, dipoles, etc.
    [perm_dipoles, sec_moms] = run_col_multipole(Traj)
    for i in range(nstates):
        col_surf.dipoles[:,i,i] = perm_dipoles[:,i]
    col_surf.sec_moms = sec_moms
    col_surf.data_keys.append('dipole')
    col_surf.data_keys.append('sec_mom')

    # run transition dipoles
    init_states = [0, state]
    for i in init_states:
        for j in range(nstates):
            if i != j or (j in init_states and j < i):
                tr_dip = run_col_tdipole(label, i, j)
                col_surf.dipoles[:,i,j] = tr_dip
                col_surf.dipoles[:,j,i] = tr_dip
    col_surf.data_keys.append('tr_dipole')

    # compute gradient on current state
    grads = run_col_gradient(Traj)
    col_surf.deriv[:, state, state] = grads

    # run coupling to other states
    nad_coup = run_col_coupling(Traj, col_surf.potential)
    for i in range(nstates):
        if i == state:
            continue
        state_i = min(i,state)
        state_j = max(i,state)
        col_surf.deriv[:, state_i, state_j] =  nad_coup[:, i]
        col_surf.deriv[:, state_j, state_i] = -nad_coup[:, i]
    col_surf.data_keys.append('deriv')

    # save restart files
    make_col_restart(Traj)

    return col_surf

#
#
def evaluate_centroid(Cent):
    global p_dim, n_atoms, n_cart

    """Evaluates  all requested electronic structure information at a
    centroid."""

    label   = Cent.label 
    nstates = Cent.nstates

    if label >= 0:
        print('evaluate_centroid called with ' +
              'id associated with trajectory, label=' + str(label))

    state_i = min(Cent.pstates)
    state_j = max(Cent.pstates)

    # create surface object to hold potential information
    col_surf      = Surface(label, nstates, n_cart, p_dim)
    col_surf.geom = Cent.x()
    col_surf.data_keys.append('geom')

    # write geometry to file
    write_col_geom(Cent.x())

    [mo_restart, ci_restart] = get_col_restart(Cent)
    if not mo_restart:
        sys.exit('ERROR: cannot find starting orbitals for mcscf')

    # generate integrals
    generate_integrals(label)

    # run mcscf
    run_col_mcscf(Cent)
    col_surf.mos = pack_mocoef()
    col_surf.data_keys.append('mos')

    # run mrci, if necessary
    [col_surf.potential, col_surf.atom_pop] = run_col_mrci(Cent, ci_restart) 
    col_surf.data_keys.append('poten')
    col_surf.data_keys.append('atom_pop')

    if state_i != state_j:
        # run coupling to other states
        nad_coup = run_col_coupling(Cent, col_surf.potential)
        col_surf.deriv[:,state_i, state_j] =  nad_coup[:,state_j]
        col_surf.deriv[:,state_j, state_i] = -nad_coup[:,state_j]
        col_surf.data_keys.append('deriv')

    # save restart files
    make_col_restart(Cent)

    return col_surf

#----------------------------------------------------------------
#
# Routines for running columbus
#
#---------------------------------------------------------------
def make_one_time_input():
    """Creates a Columbus input for MRCI calculations."""
    global columbus_path, work_path, mem_str

    # all calculations take place in work_dir
    os.chdir(work_path)

    # rotation matrix
    with open('rotmax', 'w') as rfile:
        rfile.write('  1  0  0\n  0  1  0\n  0  0  1')

    # cidrtfil files
    with open('cidrtmsls', 'w') as cidrtmsls, open('cidrtmsin', 'r') as cidrtmsin:
        subprocess.run([columbus_path+'/cidrtms.x', '-m', mem_str], 
                        stdin=cidrtmsin,stdout=cidrtmsls)
    shutil.move('cidrtfl.1', 'cidrtfl.ci')

    with open('cidrtmsls.cigrd', 'w') as cidrtmsls_grd, \
         open('cidrtmsin.cigrd', 'r') as cidrtmsin_grd:
        subprocess.run([columbus_path+'/cidrtms.x', '-m', mem_str], 
                        stdin=cidrtmsin_grd,stdout=cidrtmsls_grd)
    shutil.move('cidrtfl.1', 'cidrtfl.cigrd')

    # check if hermitin exists, if not, copy daltcomm
    if not os.path.exists('hermitin'):
        shutil.copy('daltcomm', 'hermitin')

    # make sure ciudgin file exists
    shutil.copy('ciudgin.drt1', 'ciudgin')


def generate_integrals(label):
    """Runs Dalton to generate AO integrals."""
    global work_path, mem_str

    os.chdir(work_path)

    # run unik.gets.x script
    with open('unikls', 'w') as unikls:
        subprocess.run(['unik.gets.x'], stdout=unikls,
                       universal_newlines=True, shell=True)

    # run hernew
    subprocess.run(['hernew.x'])
    shutil.move('daltaoin.new', 'daltaoin')

    # run dalton.x
    shutil.copy('hermitin', 'daltcomm')
    with open('hermitls', 'w') as hermitls:
        subprocess.run(['dalton.x', '-m', mem_str], stdout=hermitls,
                       universal_newlines=True, shell=True)

    append_log(label,'integral')


def run_col_mcscf(Traj):
    """Runs MCSCF program."""
    global work_path, n_mcstates, mrci_lvl, mem_str

    label = Traj.label

    if type(Traj) is trajectory.Trajectory:
        state = Traj.state
    else:
        state = min(Traj.pstates)

    os.chdir(work_path)

    # allow for multiple DRTs in the mcscf part. For example, We may
    # want to average over a' and a" in a tri-atomic case
    for i in range(1, n_drt+1):
        shutil.copy('mcdrtin.' + str(i), 'mcdrtin')
        with open('mcdrtls', 'w') as mcdrtls, open('mcdrtin', 'r') as mcdrtin:
            subprocess.run(['mcdrt.x', '-m', mem_str], stdin=mcdrtin,
                           stdout=mcdrtls)
        with open('mcuftls', 'w') as mcuftls:
            subprocess.run(['mcuft.x'], stdout=mcuftls)

        # save formula tape and log files for each DRT
        shutil.copy('mcdrtfl', 'mcdrtfl.' + str(i))
        shutil.copy('mcdftfl', 'mcdftfl.' + str(i))
        shutil.copy('mcuftls', 'mcuftls.' + str(i))
        shutil.copy('mcoftfl', 'mcoftfl.' + str(i))

    # if running cas dynamics (i.e. no mrci), make sure we compute the
    # mcscf/cas density (for gradients and couplings)
    if mrci_lvl == 0:
        with open('mcdenin', 'w', encoding='utf-8') as mcden:
            mcden.write('MCSCF')
            # diagonal densities (for gradients)
            for i in range(n_mcstates):
                mcden.write('1  {:2d}  1  {:2d}').format(i, i)
            # off-diagonal densities (for couplings)
            for i in range(n_mcstates):
                mcden.write('1  {:2d}  1  {:2d}').format(min(i, state),
                                                         max(i, state))

    # try running mcscf a couple times this can be tweaked if one
    # develops other strategies to deal with convergence problems
    converged = False
    run_max   = 3
    n_run     = 0
    while not converged and n_run < run_max:
        n_run += 1
        if n_run == 3:
            # disable orbital-state coupling if convergence an issue
            ncoupl = int(read_nlist_keyword('mcscfin', 'ncoupl'))
            niter  = int(read_nlist_keyword('mcscfin', 'niter'))
            set_nlist_keyword('mcscfin', 'ncoupl', niter+1)
        subprocess.run(['mcscf.x -m ' + mem_str], shell=True)
        # check convergence
        with open('mcscfls', 'r') as ofile:
            for line in ofile:
                if '*converged*' in line:
                    converged = True
                    break

    # if not converged, we have to die here...
    if not converged:
        raise TimeoutError('MCSCF not converged.')

    # save output
    shutil.copy('mocoef_mc', 'mocoef')

    # grab mcscfls output
    append_log(label,'mcscf')


def run_col_mrci(Traj, ci_restart):
    """Runs MRCI if running at that level of theory."""
    global input_path, work_path, n_atoms, n_cistates, mem_str

    os.chdir(work_path)

    # get a fresh ciudgin file
    shutil.copy(input_path + '/ciudgin.drt1', 'ciudgin')

    # if old ci vectors are present, set NOLDV=n_cistatese
    if ci_restart:
        set_nlist_keyword('ciudgin','NOLDV', n_cistates) 
        set_nlist_keyword('ciudgin','NBKITR', 0)

    # determine if trajectory or centroid, and compute densities 
    # accordingly
    if type(Traj) is trajectory.Trajectory:

        # perform density transformation for gradient computations
        int_trans = True
        # compute densities between all states and trajectory state
        tran_den = []
        init_states = [0, Traj.state]
        for i in init_states:
            for j in range(Traj.nstates):
                if i == j or (j in init_states and j < i):
                    continue
                tran_den.append([min(i,j)+1, max(i,j)+1])

    # else, this is a centroid
    else:
        # only need gradient if statei != statej
        state_i = min(Traj.pstates)
        state_j = max(Traj.pstates)
        int_trans = (Traj.pstates[0] != Traj.pstates[1])
        tran_den  = [[state_i+1, state_j+1]]

    # append entries in tran_den to ciudgin file
    with open('ciudgin', 'r') as ciudgin:
        ci_file = ciudgin.readlines()
    with open('ciudgin', 'w') as ciudgin:
        for line in ci_file:
            ciudgin.write(line)
            if '&end' in line:
                break
        ciudgin.write('transition\n')
        for i in range(len(tran_den)):
            ciudgin.write('  1 {:2d}  1 {:2d}\n'.format(tran_den[i][0],
                                                        tran_den[i][1]))

    # make sure we point to the correct formula tape file
    link_force('cidrtfl.ci', 'cidrtfl')
    link_force('cidrtfl.ci', 'cidrtfl.1')

    # perform the integral transformation
    with open('tranin', 'w') as ofile:
        ofile.write('&input\nLUMORB=0\n&end')
    subprocess.run(['tran.x', '-m', mem_str])

    # run mrci
    subprocess.run(['ciudg.x', '-m', mem_str])

    ci_ener = []
    ci_res  = []
    ci_tol  = []
    mrci_iter = False
    converged = True
    with open('ciudgsm', 'r') as ofile:
        for line in ofile:
            if 'beginning the ci' in line:
                mrci_iter = True
            if 'final mr-sdci  convergence information' in line and mrci_iter:
                for i in range(n_cistates):
                    ci_info = ofile.readline().rstrip().split()
                    ci_ener.append(float(ci_info[4]))
                    ci_res.append(float(ci_info[7]))
                    ci_tol.append(float(ci_info[8]))
                    converged = converged and ci_res[-1] <= ci_tol[-1]
                break

    # determine convergence...
    if not converged:
        raise TimeoutError('MRCI did not converge for trajectory ' + str(label))

    # if we're good, update energy array
    energies = np.fromiter((ci_ener[i] for i in range(Traj.nstates)),dtype=float)

    # now update atom_pops
    ist = -1
    atom_pops = np.zeros((n_atoms, Traj.nstates))
    with open('ciudgls', 'r') as ciudgls:
        for line in ciudgls:
            if '   gross atomic populations' in line:
                ist += 1
                # only get populations for lowest Traj.nstates states
                if ist == Traj.nstates:
                    break
                pops = []
                for i in range(int(np.ceil(n_atoms/6.))):
                    for j in range(max_l+3):
                        line = ciudgls.readline()
                    l_arr = line.rstrip().split()
                    pops.extend(l_arr[1:])
                    line = ciudgls.readline()
                atom_pops[:, ist] = np.array([float(x) for x in pops])

    # grab mrci output
    append_log(Traj.label,'mrci')

    # transform integrals using cidrtfl.cigrd
    if int_trans:
        frzn_core = int(read_nlist_keyword('cigrdin', 'assume_fc'))
        if frzn_core == 1:
            os.remove('moints')
            os.remove('cidrtfl')
            os.remove('cidrtfl.1')
            link_force('cidrtfl.cigrd', 'cidrtfl')
            link_force('cidrtfl.cigrd', 'cidrtfl.1')
            shutil.copy(input_path + '/tranin', 'tranin')
            subprocess.run(['tran.x', '-m', mem_str])

    return [energies, atom_pops]

#
def run_col_multipole(Traj):
    """Runs dipoles / second moments."""
    global p_dim, work_path, mrci_lvl, mem_str

    os.chdir(work_path)

    nst       = Traj.nstates
    dip_moms  = np.zeros((p_dim, Traj.nstates))
    sec_moms  = np.zeros(( p_dim, p_dim, Traj.nstates))

    if mrci_lvl == 0:
        type_str   = 'mc'
    else:
        type_str   = 'ci'

    for istate in range(nst):
        i1 = istate + 1
        link_force('nocoef_' + str(type_str) + '.drt1.state' + str(i1),
                   'mocoef_prop')
        subprocess.run(['exptvl.x', '-m', mem_str])
        with open('propls', 'r') as prop_file:
            for line in prop_file:
                if 'Dipole moments' in line:
                    for j in range(5):
                        line = prop_file.readline()
                    l_arr = line.rstrip().split()
                    dip_moms[:,istate] = np.array([float(l_arr[1]),
                                                   float(l_arr[2]),
                                                   float(l_arr[3])])
                if 'Second moments' in line:
                    for j in range(5):
                        line = prop_file.readline()
                    l_arr = line.rstrip().split()
                    for j in range(5):
                        line = prop_file.readline()
                    l_arr.extend(line.rstrip().split())
                    # NOTE: we're only taking the diagonal elements
                    inds = [1,2,3,4,6,7]
                    raw_dat = np.array([float(l_arr[j]) for j in inds])
                    map_arr = [[0,1,2],[1,3,4],[2,4,5]]
                    for i in range(p_dim):
                        for j in range(i+1):
                            sec_moms[i,j,istate] = raw_dat[map_arr[i][j]]
                            sec_moms[j,i,istate] = raw_dat[map_arr[j][i]]

        os.remove('mocoef_prop')

    return [dip_moms, sec_moms]

#
def run_col_tdipole(label, state_i, state_j):
    """Computes transition dipoles between ground and excited state,
    and between trajectory states and other state."""
    global p_dim, work_path, mrci_lvl, mem_str

    os.chdir(work_path)

    # make sure we point to the correct formula tape file
    link_force('civfl', 'civfl.drt1')
    link_force('civout', 'civout.drt1')
    link_force('cirefv', 'cirefv.drt1')

    i1 = min(state_i, state_j) + 1
    j1 = max(state_i, state_j) + 1

    if state_i == state_j:
        return None

    if mrci_lvl == 0:
        with open('transftin', 'w') as ofile:
            ofile.write('y\n1\n' + str(j1) + '\n1\n' + str(i1))
            subprocess.run(['transft.x'], stdin='transftin',
                           stdout='transftls')

        with open('transmomin', 'w') as ofile:
            ofile.write('MCSCF\n1 ' + str(j1) + '\n1\n' + str(i1))
            subprocess.run(['transmom.x', '-m', mem_str])

        os.remove('mcoftfl')
        shutil.copy('mcoftfl.1', 'mcoftfl')

    else:
        with open('trnciin', 'w') as ofile:
            ofile.write(' &input\n lvlprt=1,\n nroot1=' + str(i1) + ',\n' +
                        ' nroot2=' + str(j1) + ',\n drt1=1,\n drt2=1,\n &end')
        subprocess.run(['transci.x', '-m', mem_str])
        shutil.move('cid1trfl', 'cid1trfl.' + str(i1) + '.' + str(j1))

    tran_dip = np.zeros(p_dim)

    with open('trncils', 'r') as trncils:
        for line in trncils:
            if 'total (elec)' in line:
                line_arr = line.rstrip().split()
                for dim in range(p_dim):
                    tran_dip[dim] = float(line_arr[dim+2])
                    tran_dip[dim] = float(line_arr[dim+2])

    return tran_dip

#
def run_col_gradient(Traj):
    """Performs integral transformation and determine gradient on
    trajectory state."""
    global input_path, work_path, mem_str
    global p_dim, mrci_lvl, n_cart

    os.chdir(work_path)
    shutil.copy(input_path + '/cigrdin', 'cigrdin')
    tstate = Traj.state + 1

    if mrci_lvl > 0:
        link_force('cid1fl.drt1.state' + str(tstate), 'cid1fl')
        link_force('cid2fl.drt1.state' + str(tstate), 'cid2fl')
        shutil.copy(input_path + '/trancidenin', 'tranin')
    else:
        link_force('mcsd1fl.' + str(tstate), 'cid1fl')
        link_force('mcsd2fl.' + str(tstate), 'cid2fl')
        set_nlist_keyword('cigrdin', 'samcflag', 1)
        shutil.copy(input_path + '/tranmcdenin', 'tranin')

    # run cigrd
    set_nlist_keyword('cigrdin', 'nadcalc', 0)
    subprocess.run(['cigrd.x', '-m', mem_str])
    os.remove('cid1fl')
    os.remove('cid2fl')
    shutil.move('effd1fl', 'modens')
    shutil.move('effd2fl', 'modens2')

    # run tran
    subprocess.run(['tran.x', '-m', mem_str])
    os.remove('modens')
    os.remove('modens2')

    # run dalton
    shutil.copy(input_path + '/abacusin', 'daltcomm')
    with open('abacusls', 'w') as abacusls:
        subprocess.run(['dalton.x', '-m', mem_str], stdout=abacusls)
    shutil.move('abacusls', 'abacusls.grad')

    # 
    with open('cartgrd', 'r') as cartgrd:
        lines = cartgrd.readlines()
    grad     = [lines[i].split() for i in range(len(lines))]
    gradient = np.array([item.replace('D', 'e') for row in grad
                             for item in row], dtype=float)

    shutil.move('cartgrd', 'cartgrd.s'+str(Traj.state)+'.'+str(Traj.label))

    # grab cigrdls output
    append_log(Traj.label,'cigrd')

    return gradient

#
def run_col_coupling(Traj, ci_ener):
    """Computes couplings to states within prescribed DE window."""
    global input_path, work_path, mem_str
    global p_dim, mrci_lvl, n_cart, coup_de_thresh

    if type(Traj) is trajectory.Trajectory:
        t_state    = Traj.state
        c_states   = range(Traj.nstates)
        delta_e_max = coup_de_thresh 
    elif type(Traj) is centroid.Centroid: 
        t_state    = min(Traj.pstates) 
        c_states   = [max(Traj.pstates)]
        # if computing coupling regardless of delta e,
        # set threshold to something we know won't trigger
        # the ignoring of the coupling
        delta_e_max = 2.*(ci_ener[-1] - ci_ener[0])

    nad_coupl = np.zeros((n_cart, Traj.nstates))

    os.chdir(work_path)

    # copy some clean files to the work directory
    shutil.copy(input_path + '/cigrdin', 'cigrdin')
    set_nlist_keyword('cigrdin', 'nadcalc', 1)
    if mrci_lvl == 0:
        set_nlist_keyword('cigrdin', 'samcflag', 1)
        shutil.copy(input_path + '/tranmcdenin', 'tranin')
    else:
        shutil.copy(input_path + '/trancidenin', 'tranin')

    shutil.copy(input_path + '/abacusin', 'daltcomm')
    insert_dalton_key('daltcomm', 'COLBUS', '.NONUCG')

    # loop over states to compute coupling to
    for c_state in c_states:
        if c_state == t_state or abs(ci_ener[c_state] - 
                                     ci_ener[t_state]) > delta_e_max:
            continue

        s1 = str(min(t_state, c_state) + 1).strip()
        s2 = str(max(t_state, c_state) + 1).strip()

        if mrci_lvl == 0:
            link_force('mcsd1fl.trd' + s1 + 'to' + s2, 'cid1fl.tr')
            link_force('mcsd2fl.trd' + s1 + 'to' + s2, 'cid2fl.tr')
            link_force('mcad1fl.' + s1 + s2, 'cid1trfl')
        else:
            link_force('cid1fl.trd' + s1 + 'to' + s2, 'cid1fl.tr')
            link_force('cid2fl.trd' + s1 + 'to' + s2, 'cid2fl.tr')
            link_force('cid1trfl.' + s1 + '.' + s2, 'cid1trfl')

        set_nlist_keyword('cigrdin', 'drt1', 1)
        set_nlist_keyword('cigrdin', 'drt2', 1)
        set_nlist_keyword('cigrdin', 'root1', s1)
        set_nlist_keyword('cigrdin', 'root2', s2)

        subprocess.run(['cigrd.x', '-m', mem_str])

        shutil.move('effd1fl', 'modens')
        shutil.move('effd2fl', 'modens2')

        subprocess.run(['tran.x', '-m', mem_str])
        with open('abacusls', 'w') as abacusls:
            subprocess.run(['dalton.x', '-m', mem_str], stdout=abacusls)

        # read in cartesian gradient and save to array
        with open('cartgrd', 'r') as cartgrd:
            lines = cartgrd.read().splitlines()
        grad = [lines[i].split() for i in range(len(lines))]
        coup_vec = np.array([item.replace('D', 'e') for row in grad
                             for item in row], dtype=float)

        delta_e = ci_ener[c_state] - ci_ener[t_state]
        nad_coupl[:,c_state] = coup_vec / delta_e
        shutil.move('cartgrd', 'cartgrd.nad.' + str(s1) + '.' + str(s2))

        # grab mcscfls output
        append_log(Traj.label,'nad')

    # set the phase of the new coupling vectors using the cached data
    nad_coupl_phased = get_adiabatic_phase(Traj, nad_coupl)

    return nad_coupl_phased

#
def make_col_restart(Traj):
    """Saves mocoef and ci files to restart directory."""
    global work_path, restart_path

    os.chdir(work_path)
    label = Traj.label

    # move orbitals
    shutil.move(work_path+'/mocoef', restart_path+'/mocoef.'+str(label))

    # move all ci vector, ci info files
    # need to investigate behavior of ciudg with respect restarts and IO
    # in  fortran, symlink to ci vector file is destroyed, replaced with
    # new file. Here, the ci vector is seemingly edited, meaning that when
    # ciudg finishes, and symlink remains and points to an edited file.
    # In this case, one simply removes the symlink, no need to edit file
    # in restart directory.
    if os.path.islink(work_path+'/civfl'): 
        os.unlink(work_path+'/civfl')
    else: 
        shutil.move(work_path+'/civfl',  restart_path+'/civfl.'+str(label))

    if os.path.islink(work_path+'/civout'): 
        os.unlink(work_path+'/civout')
    else: 
        shutil.move(work_path+'/civout', restart_path+'/civout.'+str(label))

    if os.path.islink(work_path+'/cirefv'): 
        os.unlink(work_path+'/cirefv')
    else: 
        shutil.move(work_path+'/cirefv', restart_path+'/cirefv.'+str(label))

    # do some cleanup
    if os.path.isfile('cirdrtfl'):   os.unlink('cidrtfl')
    if os.path.isfile('cirdrtfl.1'): os.unlink('cidrtfl.1')
    if os.path.isfile('aoints'):     os.unlink('aoints')
    if os.path.isfile('aoints2'):    os.unlink('aoints2')
    if os.path.isfile('modens'):     os.unlink('modens')
    if os.path.isfile('modens2'):    os.unlink('modens2')
    if os.path.isfile('cid1fl.tr'):  os.unlink('cid1fl.tr')
    if os.path.isfile('cid2fl.tr'):  os.unlink('cid2fl.tr')
    if os.path.isfile('cid1trfl'):   os.unlink('cid1trfl')
    if os.path.isfile('civfl.drt1'): os.unlink('civfl.drt1')
    if os.path.isfile('civout.drt1'):os.unlink('civout.drt1')
    if os.path.isfile('cirefv.drt1'):os.unlink('cirefv.drt1')

# set restart files
def get_col_restart(Traj):
    global work_path, restart_path

    """Get restart mocoef file and ci vectors for columbus calculation.
       1. failure to find mocoef file is fatal.
       2. failure to find ci files is OK

    MOCOEF
    1. If first step and parent-less trajectory, take what's in input.
    2. If first step of spawned trajectory, take parents restart info.
    3. If first step of centroid, take one of parent's restart info.

    CIUDG
    1. Copys/links CI restart files to working directory.
    2. If no ci vectors, simply start CI process from scratch
    """

    os.chdir(work_path)
    mocoef_file = restart_path + '/mocoef.'
    lbl_str = str(Traj.label) # string for trajectory label
    par_str = ''              # string for parent trajectory label
 
    if type(Traj) is centroid.Centroid:
        # centroids have two parents
        par_arr = [str(Traj.parent[i]) for i in range(len(Traj.parent))]
    else:
        # if trajectory, there is a single parent
        par_arr = [str(Traj.parent)]


    mo_restart = False
    ci_restart = False

    # MOCOEF RESTART FILES
    # if we have some orbitals in memory, write those out
    if Traj.pes_data is not None and 'mos' in Traj.pes_data.data_keys:
        write_mocoef('mocoef', Traj.pes_data.mos)
        mo_restart = True
    # if restart file exists, create symbolic link to it
    elif os.path.exists(mocoef_file+lbl_str):
        shutil.copy(mocoef_file+lbl_str, 'mocoef')
        mo_restart = True

    # if we still haven't found an mocoef file, check restart files
    # of parents [relevant if we've just spawned and this is first 
    # pes evaluation for the child
    if not mo_restart:
        print("looking for parent restart...")
        for i in range(len(par_arr)):
            print("checking: "+mocoef_file+par_arr[i])
            if os.path.exists(mocoef_file+par_arr[i]):
                shutil.copy(mocoef_file+par_arr[i], 'mocoef')
                mo_restart = True
                print("found: "+mocoef_file+par_arr[i])
                par_str = par_arr[i]
                break
        sys.stdout.flush()

    if not mo_restart:
        # else, just take the mocoef file we have lying around
        if os.path.exists(work_path+'/mocoef'):
            mo_restart = True
        # else, we're out of luck
        else:
            mo_restart = False

    # CI RESTART FILES
    # if restart file exists, create symbolic link to it
    civfl  = restart_path + '/civfl.' + lbl_str 
    civout = restart_path + '/civout.' + lbl_str
    cirefv = restart_path + '/cirefv.' + lbl_str

    civfl_p  = restart_path + '/civfl.' + par_str
    civout_p = restart_path + '/civout.' + par_str
    cirefv_p = restart_path + '/cirefv.' + par_str

    # if restart file exists, create symbolic link to it
    if (os.path.isfile(civfl) and os.path.isfile(civout)
            and os.path.isfile(cirefv)):
        ci_restart = True
    # if parent restart files exists, create symbolic link to it
    elif (os.path.isfile(civfl_p) and os.path.isfile(civout_p)
            and os.path.isfile(cirefv_p)):
        shutil.copy(civfl_p, civfl)
        shutil.copy(civout_p, civout)
        shutil.copy(cirefv_p, cirefv)
        ci_restart = True
    # else no ci restart
    else:
        ci_restart = False

    if ci_restart:
        link_force(civfl, work_path+'/civfl')
        link_force(civout, work_path+'/civout')
        link_force(cirefv, work_path+'/cirefv')

    return [mo_restart, ci_restart] 

#
def get_adiabatic_phase(Traj, new_coup):
    """Determines the phase of the computed coupling that yields smallest
    change from previous coupling."""
    global n_cart

    label = Traj.label 
    if type(Traj) is trajectory.Trajectory:
        state = Traj.state
    else:
        state = min(Traj.pstates)

    # pull data to make consistent
    if Traj.pes_data is not None:
        old_coup = np.transpose(
                   np.array([Traj.pes_data.deriv[:,min(state,i),max(state,i)] for i in range(Traj.nstates)]))
    else:
        old_coup = np.zeros((n_cart, Traj.nstates))

    for i in range(Traj.nstates):

        # if the previous coupling is vanishing, phase of new coupling is arbitrary
        if np.linalg.norm(old_coup[:,i]) <= glbl.fpzero:
            continue

        # check the difference between the vectors assuming phases of +1/-1
        norm_pos = np.linalg.norm( new_coup[:,i] - old_coup[:,i])
        norm_neg = np.linalg.norm(-new_coup[:,i] - old_coup[:,i])

        if norm_pos > norm_neg:
            new_coup[:,i] *= -1.

    return new_coup 

<<<<<<< HEAD
#----------------------------------------------------------------
#
# Methods for setting and passing global variables (necessary for
# parallel runs
#
#---------------------------------------------------------------
def get_global_vars():
    """Gets the list of global variables."""
    global input_path, work_path, restart_path
    global a_sym, a_num, a_mass, p_dim, n_atoms, n_cart
    global n_drt, n_orbs, n_mcstates, n_cistates, max_l, mrci_lvl, mem_str

    gvars = [input_path, work_path, restart_path,
             a_sym, a_num, a_mass, p_dim, n_atoms, n_cart,
             n_drt, n_orbs, n_mcstates, n_cistates, max_l, mrci_lvl, mem_str]

    return gvars


def set_global_vars(gvars):
    """Sets the global variables."""
    global input_path, work_path, restart_path
    global a_sym, a_num, a_mass, p_dim, n_atoms, n_cart,
    global n_drt, n_orbs, n_mcstates, n_cistates, max_l, mrci_lvl, mem_str

    input_path   = gvars[0]
    work_path    = gvars[1]
    restart_path = gvars[2]
    a_sym        = gvals[3]
    a_num        = gvals[4]
    a_mass       = gvals[5]
    p_dim        = gvars[6]
    n_atoms      = gvars[7]
    n_cart       = gvars[8]
    n_drt        = gvars[9]
    n_orbs       = gvars[10]
    n_mcstates   = gvars[11]
    n_cistates   = gvars[12]
    max_l        = gvars[13]
    mrci_lvl     = gvars[14]
    mem_str      = gvars[15]
=======
>>>>>>> 6bec6f09

#-----------------------------------------------------------------
#
# File parsing
#
#-----------------------------------------------------------------
def append_log(label, listing_file):
    """Grabs key output from columbus listing files.

    Useful for diagnosing electronic structure problems.
    """

    # open the running log for this process
    log_file = open(fileio.scr_path+'/columbus.log.'+str(glbl.mpi_rank), 'a')

    log_file.write(" ---------- trajectory "+str(label)+
                   ": "+str(listing_file)+" summary --------\n")

    if listing_file == 'integral':
        with open('hermitls', 'r') as hermitls:
            for line in hermitls:
                if 'Bond distances' in line:
                    while 'Nuclear repulsion energy' not in line:
                        log_file.write(line)
                        line = hermitls.readline()
                    break
    elif listing_file == 'mcscf':
        with open('mcscfls', 'r') as mcscfls:
            for line in mcscfls:
                if 'final mcscf' in line:
                    while len(line.rstrip()) != 0:
                        log_file.write(line)
                        line = mcscfls.readline()
                    break
    elif listing_file == 'mrci':
        with open('ciudgsm', 'r') as ciudgls:
            ci_iter = False
            for line in ciudgls:
                if 'beginning the ci iterative':
                    ci_iter = True
                if 'final mr-sdci  convergence information' in line and ci_iter:
                    while len(line.rstrip()) != 0:
                        log_file.write(line)
                        line = ciudgls.readline()
                    break
    elif listing_file == 'cigrd':
        with open('cigrdls', 'r') as cigrdls:
            for line in cigrdls:
                if 'RESULTS' in line:
                    while 'effective' not in line:
                        log_file.write(line)
                        line = cigrdls.readline()
                    break
    elif listing_file == 'nad':
        with open('cigrdls', 'r') as cigrdls_nad:
            for line in cigrdls_nad:
                if 'RESULTS' in line:
                    while 'effective' not in line:
                        log_file.write(line)
                        line = cigrdls_nad.readline()
                    break
    else:
        print('listing file: ' + str(listing_file) + ' not recognized.')

    log_file.close()

#
def write_col_geom(geom):
    """Writes a array of atoms to a COLUMBUS style geom file."""
    global n_atoms, a_sym, a_num, a_mass, work_path

    os.chdir(work_path)

    f = open('geom', 'w', encoding='utf-8')
    for i in range(n_atoms):
        f.write(' {:2s}   {:3.1f}  {:12.8f}  {:12.8f}  {:12.8f}  {:12.8f}'
                '\n'.format(a_sym[i], a_num[i],
                            geom[p_dim*i],geom[p_dim*i+1],geom[p_dim*i+2],
                            a_mass[i]))
    f.close()

#
def read_pipe_keyword(infile, keyword):
    """Reads from a direct input file via keyword search."""
    f = open(infile, 'r', encoding='utf-8')
    for line in f:
        if keyword in line:
            f.close()
            return line.split()[0]


def read_nlist_keyword(infile, keyword):
    """Reads from a namelist style input."""
    f = open(infile, 'r', encoding='utf-8')
    for line in f:
        if keyword in line:
            f.close()
            line = line.rstrip("\r\n")
            return line.split('=', 1)[1].strip(' ,')


def set_nlist_keyword(file_name, keyword, value):
    """Writes a namelist style input."""
    outfile = str(file_name) + '.tmp'
    key_found = False
    with open(file_name, 'r') as ifile, open(outfile, 'w') as ofile:
        for line in ifile:
            if keyword in line:
                ofile.write(str(keyword) + ' = ' + str(value) + '\n')
                key_found = True
            elif '&end' in line and not key_found:
                ofile.write(str(keyword) + ' = ' + str(value) + ',\n')
                ofile.write(line)
            else:
                ofile.write(line)
    shutil.move(outfile, file_name)


def insert_dalton_key(infile, keyword, value):
    """Insert a Dalton keyword.

    This is a pretty specialized function given the idiosyncracies of
    dalton input. The keyword must already exist in the file.
    """
    with open(infile, 'r') as ifile, open('tempfile', 'w') as ofile:
        for line in ifile:
            ofile.write(line)
            if keyword in line:
                ofile.write(value + '\n')
    shutil.move('tempfile', infile)


def ang_mom_dalton(infile):
    """Finds maximum ang. mom. in basis set from dalton."""
    max_l = 0
    with open(infile, 'r') as daltaoin:
        for i in range(4):
            line = daltaoin.readline()
        l_arr = line.rstrip().split()
        n_grps = int(l_arr[1])
        for i in range(n_grps):
            line = daltaoin.readline()
            l_arr = line.rstrip().split()
            n_atm = int(l_arr[1])
            n_ang = int(l_arr[2]) - 1
            # max_l on first line
            max_l = max(max_l, n_ang)
            n_con = [int(l_arr[j]) for j in range(3, 3+n_ang+1)]
            for j in range(n_atm):
                line = daltaoin.readline()
            for j in range(len(n_con)):
                for k in range(n_con[j]):
                    line = daltaoin.readline()
                    nprim = int(line.rstrip().split()[1])
                    for l in range(nprim):
                        line = daltaoin.readline()
    return max_l


def file_len(fname):
    """Returns the number of lines in a file."""
    with open(fname) as f:
        for i, l in enumerate(f):
            pass
    return i + 1


def link_force(target, link_name):
    """Creates a symbolic link, overwriting existing link if necessary."""
    try:
        os.symlink(target, link_name)
    except FileExistsError:
        os.unlink(link_name)
        os.symlink(target, link_name)


def pack_mocoef():
    """Loads orbitals from a mocoef file."""
    f = open('mocoef', 'r')
    mos = f.readlines()
    f.close()
    return mos
     
def write_mocoef(fname, mo_list):
    """Writes orbitals to mocoef file."""
    f = open(str(fname),'w')
    for i in range(len(mo_list)):
        f.write(str(mo_list[i]))
    f.close()
<|MERGE_RESOLUTION|>--- conflicted
+++ resolved
@@ -13,6 +13,7 @@
 import src.basis.atom_lib as atom_lib
 import src.basis.trajectory as trajectory
 import src.basis.centroid as centroid
+
 
 # KE operator coefficients a_i:
 # T = sum_i a_i p_i^2,
@@ -59,6 +60,7 @@
 # amount of memory per process, in MB
 mem_str      = ''
 
+
 class Surface:
     """Object containing potential energy surface data."""
     def __init__(self, tag, n_states, t_dim, crd_dim):
@@ -84,45 +86,22 @@
         # molecular orbitals
         self.mos       = None
 
-<<<<<<< HEAD
     def copy(self):
         """Creates a copy of a Surface object."""
-        new_info = Surface(self.n_states, self.t_dim, self.crd_dim)
-
+        new_info = Surface(self.tag, self.n_states, self.t_dim, self.crd_dim)
+
+        # required potential data
         new_info.data_keys = copy.copy(self.data_keys)
         new_info.geom      = copy.deepcopy(self.geom)
         new_info.energies  = copy.deepcopy(self.energies)
         new_info.grads     = copy.deepcopy(self.grads)
+
+        # interface-dependent potential data
+        new_info.atom_pop  = copy.deepcopy(self.atom_pop)
+        new_info.dipoles   = copy.deepcopy(self.dipoles)
+        new_info.sec_moms  = copy.deepcopy(self.sec_moms)
+        new_info.mos       = copy.deepcopy(self.mos)
         return new_info
-=======
-#
-def copy_surface(orig_info):
-    """Creates a copy of a Surface object."""
-    if orig_info is None:
-        return None
-    elif not isinstance(orig_info, Surface):
-        raise TypeError('copy_surface can only be used to copy objects of '
-                        '\'Surface\' type')
-
-    new_info = Surface(orig_info.tag,
-                       orig_info.n_states,
-                       orig_info.t_dim,
-                       orig_info.crd_dim)
-
-    # required potential data
-    new_info.data_keys = copy.deepcopy(orig_info.data_keys)
-    new_info.geom      = copy.deepcopy(orig_info.geom)
-    new_info.potential = copy.deepcopy(orig_info.potential)
-    new_info.deriv     = copy.deepcopy(orig_info.deriv)
-
-    # interface-dependent potential data
-    new_info.atom_pop  = copy.deepcopy(orig_info.atom_pop)
-    new_info.dipoles     = copy.deepcopy(orig_info.dipoles)
-    new_info.sec_moms    = copy.deepcopy(orig_info.sec_moms)
-    new_info.mos         = copy.deepcopy(orig_info.mos)
-
-    return new_info
->>>>>>> 6bec6f09
 
 
 #----------------------------------------------------------------
@@ -155,13 +134,8 @@
     a_mass  = [a_data[i][1] for i in range(natm)]
     a_num   = [a_data[i][2] for i in range(natm)]
 
-<<<<<<< HEAD
     # set coefficient for kinetic energy determination
-    kecoeff = 0.5/mass_data[0:natm*crd_dim]
-=======
-    # set coefficient for kinetic energy determination            
     kecoeff = 1./(2. * np.array(mass_data, dtype=float))
->>>>>>> 6bec6f09
 
     # confirm that we can see the COLUMBUS installation (pull the value
     # COLUMBUS environment variable)
@@ -227,13 +201,13 @@
     # Do some error checking to makes sure COLUMBUS calc is consistent with trajectory
     if n_cistates < int(glbl.fms['n_states']):
         sys.exit("ERROR n_cistates < n_states: "+str(n_cistates)+" < "+str(glbl.fms['n_states']))
- 
+
     # generate one time input files for columbus calculations
     make_one_time_input()
 
 #
 #
-def evaluate_trajectory(Traj):
+def evaluate_trajectory(traj):
     """Computes MCSCF/MRCI energy and computes all couplings.
 
     For the columbus module, since gradients are not particularly
@@ -244,9 +218,9 @@
     """
     global p_dim, n_atoms, n_cart
 
-    label   = Traj.label
-    state   = Traj.state
-    nstates = Traj.nstates
+    label   = traj.label
+    state   = traj.state
+    nstates = traj.nstates
 
     if label < 0:
         print('evaluate_trajectory called with ' +
@@ -254,13 +228,13 @@
 
     # create surface object to hold potential information
     col_surf      = Surface(label, nstates, n_cart, p_dim)
-    col_surf.geom = Traj.x()
+    col_surf.geom = traj.x()
     col_surf.data_keys.append('geom')
 
     # write geometry to file
-    write_col_geom(Traj.x())
-
-    [mo_restart, ci_restart] = get_col_restart(Traj)
+    write_col_geom(traj.x())
+
+    [mo_restart, ci_restart] = get_col_restart(traj)
     if not mo_restart:
         sys.exit('ERROR: cannot find starting orbitals for mcscf')
 
@@ -268,17 +242,17 @@
     generate_integrals(label)
 
     # run mcscf
-    run_col_mcscf(Traj)
+    run_col_mcscf(traj)
     col_surf.mos = pack_mocoef()
     col_surf.data_keys.append('mos')
 
     # run mrci, if necessary
-    [col_surf.potential, col_surf.atom_pop] = run_col_mrci(Traj, ci_restart)
+    [col_surf.potential, col_surf.atom_pop] = run_col_mrci(traj, ci_restart)
     col_surf.data_keys.append('poten')
     col_surf.data_keys.append('atom_pop')
 
     # run properties, dipoles, etc.
-    [perm_dipoles, sec_moms] = run_col_multipole(Traj)
+    [perm_dipoles, sec_moms] = run_col_multipole(traj)
     for i in range(nstates):
         col_surf.dipoles[:,i,i] = perm_dipoles[:,i]
     col_surf.sec_moms = sec_moms
@@ -296,11 +270,11 @@
     col_surf.data_keys.append('tr_dipole')
 
     # compute gradient on current state
-    grads = run_col_gradient(Traj)
+    grads = run_col_gradient(traj)
     col_surf.deriv[:, state, state] = grads
 
     # run coupling to other states
-    nad_coup = run_col_coupling(Traj, col_surf.potential)
+    nad_coup = run_col_coupling(traj, col_surf.potential)
     for i in range(nstates):
         if i == state:
             continue
@@ -311,7 +285,7 @@
     col_surf.data_keys.append('deriv')
 
     # save restart files
-    make_col_restart(Traj)
+    make_col_restart(traj)
 
     return col_surf
 
@@ -323,7 +297,7 @@
     """Evaluates  all requested electronic structure information at a
     centroid."""
 
-    label   = Cent.label 
+    label   = Cent.label
     nstates = Cent.nstates
 
     if label >= 0:
@@ -354,7 +328,7 @@
     col_surf.data_keys.append('mos')
 
     # run mrci, if necessary
-    [col_surf.potential, col_surf.atom_pop] = run_col_mrci(Cent, ci_restart) 
+    [col_surf.potential, col_surf.atom_pop] = run_col_mrci(Cent, ci_restart)
     col_surf.data_keys.append('poten')
     col_surf.data_keys.append('atom_pop')
 
@@ -388,13 +362,13 @@
 
     # cidrtfil files
     with open('cidrtmsls', 'w') as cidrtmsls, open('cidrtmsin', 'r') as cidrtmsin:
-        subprocess.run([columbus_path+'/cidrtms.x', '-m', mem_str], 
+        subprocess.run([columbus_path+'/cidrtms.x', '-m', mem_str],
                         stdin=cidrtmsin,stdout=cidrtmsls)
     shutil.move('cidrtfl.1', 'cidrtfl.ci')
 
     with open('cidrtmsls.cigrd', 'w') as cidrtmsls_grd, \
          open('cidrtmsin.cigrd', 'r') as cidrtmsin_grd:
-        subprocess.run([columbus_path+'/cidrtms.x', '-m', mem_str], 
+        subprocess.run([columbus_path+'/cidrtms.x', '-m', mem_str],
                         stdin=cidrtmsin_grd,stdout=cidrtmsls_grd)
     shutil.move('cidrtfl.1', 'cidrtfl.cigrd')
 
@@ -430,16 +404,16 @@
     append_log(label,'integral')
 
 
-def run_col_mcscf(Traj):
+def run_col_mcscf(traj):
     """Runs MCSCF program."""
     global work_path, n_mcstates, mrci_lvl, mem_str
 
-    label = Traj.label
-
-    if type(Traj) is trajectory.Trajectory:
-        state = Traj.state
-    else:
-        state = min(Traj.pstates)
+    label = traj.label
+
+    if type(traj) is trajectory.Trajectory:
+        state = traj.state
+    else:
+        state = min(traj.pstates)
 
     os.chdir(work_path)
 
@@ -503,7 +477,7 @@
     append_log(label,'mcscf')
 
 
-def run_col_mrci(Traj, ci_restart):
+def run_col_mrci(traj, ci_restart):
     """Runs MRCI if running at that level of theory."""
     global input_path, work_path, n_atoms, n_cistates, mem_str
 
@@ -514,20 +488,20 @@
 
     # if old ci vectors are present, set NOLDV=n_cistatese
     if ci_restart:
-        set_nlist_keyword('ciudgin','NOLDV', n_cistates) 
+        set_nlist_keyword('ciudgin','NOLDV', n_cistates)
         set_nlist_keyword('ciudgin','NBKITR', 0)
 
-    # determine if trajectory or centroid, and compute densities 
+    # determine if trajectory or centroid, and compute densities
     # accordingly
-    if type(Traj) is trajectory.Trajectory:
+    if type(traj) is trajectory.Trajectory:
 
         # perform density transformation for gradient computations
         int_trans = True
         # compute densities between all states and trajectory state
         tran_den = []
-        init_states = [0, Traj.state]
+        init_states = [0, traj.state]
         for i in init_states:
-            for j in range(Traj.nstates):
+            for j in range(traj.nstates):
                 if i == j or (j in init_states and j < i):
                     continue
                 tran_den.append([min(i,j)+1, max(i,j)+1])
@@ -535,9 +509,9 @@
     # else, this is a centroid
     else:
         # only need gradient if statei != statej
-        state_i = min(Traj.pstates)
-        state_j = max(Traj.pstates)
-        int_trans = (Traj.pstates[0] != Traj.pstates[1])
+        state_i = min(traj.pstates)
+        state_j = max(traj.pstates)
+        int_trans = (traj.pstates[0] != traj.pstates[1])
         tran_den  = [[state_i+1, state_j+1]]
 
     # append entries in tran_den to ciudgin file
@@ -588,17 +562,17 @@
         raise TimeoutError('MRCI did not converge for trajectory ' + str(label))
 
     # if we're good, update energy array
-    energies = np.fromiter((ci_ener[i] for i in range(Traj.nstates)),dtype=float)
+    energies = np.fromiter((ci_ener[i] for i in range(traj.nstates)),dtype=float)
 
     # now update atom_pops
     ist = -1
-    atom_pops = np.zeros((n_atoms, Traj.nstates))
+    atom_pops = np.zeros((n_atoms, traj.nstates))
     with open('ciudgls', 'r') as ciudgls:
         for line in ciudgls:
             if '   gross atomic populations' in line:
                 ist += 1
-                # only get populations for lowest Traj.nstates states
-                if ist == Traj.nstates:
+                # only get populations for lowest traj.nstates states
+                if ist == traj.nstates:
                     break
                 pops = []
                 for i in range(int(np.ceil(n_atoms/6.))):
@@ -610,7 +584,7 @@
                 atom_pops[:, ist] = np.array([float(x) for x in pops])
 
     # grab mrci output
-    append_log(Traj.label,'mrci')
+    append_log(traj.label,'mrci')
 
     # transform integrals using cidrtfl.cigrd
     if int_trans:
@@ -627,15 +601,15 @@
     return [energies, atom_pops]
 
 #
-def run_col_multipole(Traj):
+def run_col_multipole(traj):
     """Runs dipoles / second moments."""
     global p_dim, work_path, mrci_lvl, mem_str
 
     os.chdir(work_path)
 
-    nst       = Traj.nstates
-    dip_moms  = np.zeros((p_dim, Traj.nstates))
-    sec_moms  = np.zeros(( p_dim, p_dim, Traj.nstates))
+    nst       = traj.nstates
+    dip_moms  = np.zeros((p_dim, traj.nstates))
+    sec_moms  = np.zeros(( p_dim, p_dim, traj.nstates))
 
     if mrci_lvl == 0:
         type_str   = 'mc'
@@ -728,7 +702,7 @@
     return tran_dip
 
 #
-def run_col_gradient(Traj):
+def run_col_gradient(traj):
     """Performs integral transformation and determine gradient on
     trajectory state."""
     global input_path, work_path, mem_str
@@ -736,7 +710,7 @@
 
     os.chdir(work_path)
     shutil.copy(input_path + '/cigrdin', 'cigrdin')
-    tstate = Traj.state + 1
+    tstate = traj.state + 1
 
     if mrci_lvl > 0:
         link_force('cid1fl.drt1.state' + str(tstate), 'cid1fl')
@@ -767,39 +741,39 @@
         subprocess.run(['dalton.x', '-m', mem_str], stdout=abacusls)
     shutil.move('abacusls', 'abacusls.grad')
 
-    # 
+    #
     with open('cartgrd', 'r') as cartgrd:
         lines = cartgrd.readlines()
     grad     = [lines[i].split() for i in range(len(lines))]
     gradient = np.array([item.replace('D', 'e') for row in grad
                              for item in row], dtype=float)
 
-    shutil.move('cartgrd', 'cartgrd.s'+str(Traj.state)+'.'+str(Traj.label))
+    shutil.move('cartgrd', 'cartgrd.s'+str(traj.state)+'.'+str(traj.label))
 
     # grab cigrdls output
-    append_log(Traj.label,'cigrd')
+    append_log(traj.label,'cigrd')
 
     return gradient
 
 #
-def run_col_coupling(Traj, ci_ener):
+def run_col_coupling(traj, ci_ener):
     """Computes couplings to states within prescribed DE window."""
     global input_path, work_path, mem_str
     global p_dim, mrci_lvl, n_cart, coup_de_thresh
 
-    if type(Traj) is trajectory.Trajectory:
-        t_state    = Traj.state
-        c_states   = range(Traj.nstates)
-        delta_e_max = coup_de_thresh 
-    elif type(Traj) is centroid.Centroid: 
-        t_state    = min(Traj.pstates) 
-        c_states   = [max(Traj.pstates)]
+    if type(traj) is trajectory.Trajectory:
+        t_state    = traj.state
+        c_states   = range(traj.nstates)
+        delta_e_max = coup_de_thresh
+    elif type(traj) is centroid.Centroid:
+        t_state    = min(traj.pstates)
+        c_states   = [max(traj.pstates)]
         # if computing coupling regardless of delta e,
         # set threshold to something we know won't trigger
         # the ignoring of the coupling
         delta_e_max = 2.*(ci_ener[-1] - ci_ener[0])
 
-    nad_coupl = np.zeros((n_cart, Traj.nstates))
+    nad_coupl = np.zeros((n_cart, traj.nstates))
 
     os.chdir(work_path)
 
@@ -817,7 +791,7 @@
 
     # loop over states to compute coupling to
     for c_state in c_states:
-        if c_state == t_state or abs(ci_ener[c_state] - 
+        if c_state == t_state or abs(ci_ener[c_state] -
                                      ci_ener[t_state]) > delta_e_max:
             continue
 
@@ -859,20 +833,20 @@
         shutil.move('cartgrd', 'cartgrd.nad.' + str(s1) + '.' + str(s2))
 
         # grab mcscfls output
-        append_log(Traj.label,'nad')
+        append_log(traj.label,'nad')
 
     # set the phase of the new coupling vectors using the cached data
-    nad_coupl_phased = get_adiabatic_phase(Traj, nad_coupl)
+    nad_coupl_phased = get_adiabatic_phase(traj, nad_coupl)
 
     return nad_coupl_phased
 
 #
-def make_col_restart(Traj):
+def make_col_restart(traj):
     """Saves mocoef and ci files to restart directory."""
     global work_path, restart_path
 
     os.chdir(work_path)
-    label = Traj.label
+    label = traj.label
 
     # move orbitals
     shutil.move(work_path+'/mocoef', restart_path+'/mocoef.'+str(label))
@@ -884,19 +858,19 @@
     # ciudg finishes, and symlink remains and points to an edited file.
     # In this case, one simply removes the symlink, no need to edit file
     # in restart directory.
-    if os.path.islink(work_path+'/civfl'): 
+    if os.path.islink(work_path+'/civfl'):
         os.unlink(work_path+'/civfl')
-    else: 
+    else:
         shutil.move(work_path+'/civfl',  restart_path+'/civfl.'+str(label))
 
-    if os.path.islink(work_path+'/civout'): 
+    if os.path.islink(work_path+'/civout'):
         os.unlink(work_path+'/civout')
-    else: 
+    else:
         shutil.move(work_path+'/civout', restart_path+'/civout.'+str(label))
 
-    if os.path.islink(work_path+'/cirefv'): 
+    if os.path.islink(work_path+'/cirefv'):
         os.unlink(work_path+'/cirefv')
-    else: 
+    else:
         shutil.move(work_path+'/cirefv', restart_path+'/cirefv.'+str(label))
 
     # do some cleanup
@@ -914,7 +888,7 @@
     if os.path.isfile('cirefv.drt1'):os.unlink('cirefv.drt1')
 
 # set restart files
-def get_col_restart(Traj):
+def get_col_restart(traj):
     global work_path, restart_path
 
     """Get restart mocoef file and ci vectors for columbus calculation.
@@ -933,15 +907,15 @@
 
     os.chdir(work_path)
     mocoef_file = restart_path + '/mocoef.'
-    lbl_str = str(Traj.label) # string for trajectory label
+    lbl_str = str(traj.label) # string for trajectory label
     par_str = ''              # string for parent trajectory label
- 
-    if type(Traj) is centroid.Centroid:
+
+    if type(traj) is centroid.Centroid:
         # centroids have two parents
-        par_arr = [str(Traj.parent[i]) for i in range(len(Traj.parent))]
+        par_arr = [str(traj.parent[i]) for i in range(len(traj.parent))]
     else:
         # if trajectory, there is a single parent
-        par_arr = [str(Traj.parent)]
+        par_arr = [str(traj.parent)]
 
 
     mo_restart = False
@@ -949,8 +923,8 @@
 
     # MOCOEF RESTART FILES
     # if we have some orbitals in memory, write those out
-    if Traj.pes_data is not None and 'mos' in Traj.pes_data.data_keys:
-        write_mocoef('mocoef', Traj.pes_data.mos)
+    if traj.pes_data is not None and 'mos' in traj.pes_data.data_keys:
+        write_mocoef('mocoef', traj.pes_data.mos)
         mo_restart = True
     # if restart file exists, create symbolic link to it
     elif os.path.exists(mocoef_file+lbl_str):
@@ -958,7 +932,7 @@
         mo_restart = True
 
     # if we still haven't found an mocoef file, check restart files
-    # of parents [relevant if we've just spawned and this is first 
+    # of parents [relevant if we've just spawned and this is first
     # pes evaluation for the child
     if not mo_restart:
         print("looking for parent restart...")
@@ -982,7 +956,7 @@
 
     # CI RESTART FILES
     # if restart file exists, create symbolic link to it
-    civfl  = restart_path + '/civfl.' + lbl_str 
+    civfl  = restart_path + '/civfl.' + lbl_str
     civout = restart_path + '/civout.' + lbl_str
     cirefv = restart_path + '/cirefv.' + lbl_str
 
@@ -1010,28 +984,28 @@
         link_force(civout, work_path+'/civout')
         link_force(cirefv, work_path+'/cirefv')
 
-    return [mo_restart, ci_restart] 
-
-#
-def get_adiabatic_phase(Traj, new_coup):
+    return [mo_restart, ci_restart]
+
+#
+def get_adiabatic_phase(traj, new_coup):
     """Determines the phase of the computed coupling that yields smallest
     change from previous coupling."""
     global n_cart
 
-    label = Traj.label 
-    if type(Traj) is trajectory.Trajectory:
-        state = Traj.state
-    else:
-        state = min(Traj.pstates)
+    label = traj.label
+    if type(traj) is trajectory.Trajectory:
+        state = traj.state
+    else:
+        state = min(traj.pstates)
 
     # pull data to make consistent
-    if Traj.pes_data is not None:
+    if traj.pes_data is not None:
         old_coup = np.transpose(
-                   np.array([Traj.pes_data.deriv[:,min(state,i),max(state,i)] for i in range(Traj.nstates)]))
-    else:
-        old_coup = np.zeros((n_cart, Traj.nstates))
-
-    for i in range(Traj.nstates):
+                   np.array([traj.pes_data.deriv[:,min(state,i),max(state,i)] for i in range(traj.nstates)]))
+    else:
+        old_coup = np.zeros((n_cart, traj.nstates))
+
+    for i in range(traj.nstates):
 
         # if the previous coupling is vanishing, phase of new coupling is arbitrary
         if np.linalg.norm(old_coup[:,i]) <= glbl.fpzero:
@@ -1044,52 +1018,8 @@
         if norm_pos > norm_neg:
             new_coup[:,i] *= -1.
 
-    return new_coup 
-
-<<<<<<< HEAD
-#----------------------------------------------------------------
-#
-# Methods for setting and passing global variables (necessary for
-# parallel runs
-#
-#---------------------------------------------------------------
-def get_global_vars():
-    """Gets the list of global variables."""
-    global input_path, work_path, restart_path
-    global a_sym, a_num, a_mass, p_dim, n_atoms, n_cart
-    global n_drt, n_orbs, n_mcstates, n_cistates, max_l, mrci_lvl, mem_str
-
-    gvars = [input_path, work_path, restart_path,
-             a_sym, a_num, a_mass, p_dim, n_atoms, n_cart,
-             n_drt, n_orbs, n_mcstates, n_cistates, max_l, mrci_lvl, mem_str]
-
-    return gvars
-
-
-def set_global_vars(gvars):
-    """Sets the global variables."""
-    global input_path, work_path, restart_path
-    global a_sym, a_num, a_mass, p_dim, n_atoms, n_cart,
-    global n_drt, n_orbs, n_mcstates, n_cistates, max_l, mrci_lvl, mem_str
-
-    input_path   = gvars[0]
-    work_path    = gvars[1]
-    restart_path = gvars[2]
-    a_sym        = gvals[3]
-    a_num        = gvals[4]
-    a_mass       = gvals[5]
-    p_dim        = gvars[6]
-    n_atoms      = gvars[7]
-    n_cart       = gvars[8]
-    n_drt        = gvars[9]
-    n_orbs       = gvars[10]
-    n_mcstates   = gvars[11]
-    n_cistates   = gvars[12]
-    max_l        = gvars[13]
-    mrci_lvl     = gvars[14]
-    mem_str      = gvars[15]
-=======
->>>>>>> 6bec6f09
+    return new_coup
+
 
 #-----------------------------------------------------------------
 #
@@ -1156,7 +1086,7 @@
 
     log_file.close()
 
-#
+
 def write_col_geom(geom):
     """Writes a array of atoms to a COLUMBUS style geom file."""
     global n_atoms, a_sym, a_num, a_mass, work_path
@@ -1171,7 +1101,7 @@
                             a_mass[i]))
     f.close()
 
-#
+
 def read_pipe_keyword(infile, keyword):
     """Reads from a direct input file via keyword search."""
     f = open(infile, 'r', encoding='utf-8')
@@ -1272,10 +1202,11 @@
     mos = f.readlines()
     f.close()
     return mos
-     
+
+
 def write_mocoef(fname, mo_list):
     """Writes orbitals to mocoef file."""
     f = open(str(fname),'w')
     for i in range(len(mo_list)):
         f.write(str(mo_list[i]))
-    f.close()
+    f.close()